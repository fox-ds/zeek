##! Base DNS analysis script which tracks and logs DNS queries along with
##! their responses.

<<<<<<< HEAD
@load base/frameworks/protocols
=======
@load base/utils/queue
>>>>>>> fefef47f
@load ./consts

module DNS;

export {
	## The DNS logging stream identifier.
	redef enum Log::ID += { LOG };

	## The record type which contains the column fields of the DNS log.
	type Info: record {
		## The earliest time at which a DNS protocol message over the
		## associated connection is observed.
		ts:            time               &log;
		## A unique identifier of the connection over which DNS messages
		## are being transferred.
		uid:           string             &log;
		## The connection's 4-tuple of endpoint addresses/ports.
		id:            conn_id            &log;
		## The transport layer protocol of the connection.
		proto:         transport_proto    &log;
		## A 16 bit identifier assigned by the program that generated the
		## DNS query.  Also used in responses to match up replies to
		## outstanding queries.
		trans_id:      count              &log &optional;
		## The domain name that is the subject of the DNS query.
		query:         string             &log &optional;
		## The QCLASS value specifying the class of the query.
		qclass:        count              &log &optional;
		## A descriptive name for the class of the query.
		qclass_name:   string             &log &optional;
		## A QTYPE value specifying the type of the query.
		qtype:         count              &log &optional;
		## A descriptive name for the type of the query.
		qtype_name:    string             &log &optional;
		## The response code value in DNS response messages.
		rcode:         count              &log &optional;
		## A descriptive name for the response code value.
		rcode_name:    string             &log &optional;
		## The Authoritative Answer bit for response messages specifies that
		## the responding name server is an authority for the domain name
		## in the question section.
		AA:            bool               &log &default=F;
		## The Truncation bit specifies that the message was truncated.
		TC:            bool               &log &default=F;
		## The Recursion Desired bit in a request message indicates that
		## the client wants recursive service for this query.
		RD:            bool               &log &default=F;
		## The Recursion Available bit in a response message indicates that
		## the name server supports recursive queries.
		RA:            bool               &log &default=F;
		## A reserved field that is currently supposed to be zero in all
		## queries and responses.
		Z:             count              &log &default=0;
		## The set of resource descriptions in the query answer.
		answers:       vector of string   &log &optional;
		## The caching intervals of the associated RRs described by the
		## ``answers`` field.
		TTLs:          vector of interval &log &optional;
		## The DNS query was rejected by the server.
		rejected:      bool               &log &default=F;

		## This value indicates if this request/response pair is ready to be
		## logged.
		ready:         bool            &default=F;
		## The total number of resource records in a reply message's answer
		## section.
		total_answers: count           &optional;
		## The total number of resource records in a reply message's answer,
		## authority, and additional sections.
		total_replies: count           &optional;
	};

	## An event that can be handled to access the :bro:type:`DNS::Info`
	## record as it is sent to the logging framework.
	global log_dns: event(rec: Info);

	## This is called by the specific dns_*_reply events with a "reply" which
	## may not represent the full data available from the resource record, but
	## it's generally considered a summarization of the response(s).
	##
	## c: The connection record for which to fill in DNS reply data.
	##
	## msg: The DNS message header information for the response.
	##
	## ans: The general information of a RR response.
	##
	## reply: The specific response information according to RR type/class.
	global do_reply: event(c: connection, msg: dns_msg, ans: dns_answer, reply: string);

	## A hook that is called whenever a session is being set.
	## This can be used if additional initialization logic needs to happen
	## when creating a new session value.
	##
	## c: The connection involved in the new session
	## 
	## msg: The DNS message header information.
	##
	## is_query: Indicator for if this is being called for a query or a response.
	global set_session: hook(c: connection, msg: dns_msg, is_query: bool);

	## A record type which tracks the status of DNS queries for a given
	## :bro:type:`connection`.
	type State: record {
		## Indexed by query id, returns Info record corresponding to
		## query/response which haven't completed yet.
		pending: table[count] of Queue::Queue;

		## This is the list of DNS responses that have completed based on the
		## number of responses declared and the number received.  The contents
		## of the set are transaction IDs.
		finished_answers: set[count];
	};
}


redef record connection += {
	dns:       Info  &optional;
	dns_state: State &optional;
};

<<<<<<< HEAD
# Not attaching ANALYZER_DNS_UDP_BINPAC and ANALYZER_DNS_TCP_BINPAC right now.
global analyzers = { ANALYZER_DNS };
redef Protocols::analyzer_map += { ["DNS"] = analyzers };
global ports = { 53/udp, 53/tcp, 137/udp, 5353/udp, 5355/udp };
redef Protocols::common_ports += { ["DNS"] = ports };
=======
# DPD configuration.
redef capture_filters += {
	["dns"] = "port 53",
	["mdns"] = "udp and port 5353",
	["llmns"] = "udp and port 5355",
	["netbios-ns"] = "udp port 137",
};

const ports = { 53/udp, 53/tcp, 137/udp, 5353/udp, 5355/udp };
redef likely_server_ports += { ports };
>>>>>>> fefef47f

event bro_init() &priority=5
	{
	Log::create_stream(DNS::LOG, [$columns=Info, $ev=log_dns]);
	Analyzer::register_for_ports(Analyzer::ANALYZER_DNS, ports);
	}

function new_session(c: connection, trans_id: count): Info
	{
	local info: Info;
	info$ts       = network_time();
	info$id       = c$id;
	info$uid      = c$uid;
	info$proto    = get_conn_transport_proto(c$id);
	info$trans_id = trans_id;
	return info;
	}

hook set_session(c: connection, msg: dns_msg, is_query: bool) &priority=5
	{
	if ( ! c?$dns_state )
		{
		local state: State;
		c$dns_state = state;
		}

	if ( msg$id !in c$dns_state$pending )
		c$dns_state$pending[msg$id] = Queue::init();
	
	local info: Info;
	# If this is either a query or this is the reply but
	# no Info records are in the queue (we missed the query?)
	# we need to create an Info record and put it in the queue.  
	if ( is_query ||
	     Queue::len(c$dns_state$pending[msg$id]) == 0 )
		{
		info = new_session(c, msg$id);
		Queue::put(c$dns_state$pending[msg$id], info);
		}

	if ( is_query )
		# If this is a query, assign the newly created info variable
		# so that the world looks correct to anything else handling
		# this query.
		c$dns = info;
	else
		# Peek at the next item in the queue for this trans_id and 
		# assign it to c$dns since this is a response.
		c$dns = Queue::peek(c$dns_state$pending[msg$id]);

	if ( ! is_query )
		{
		c$dns$rcode = msg$rcode;
		c$dns$rcode_name = base_errors[msg$rcode];

		if ( ! c$dns?$total_answers )
			c$dns$total_answers = msg$num_answers;

		if ( c$dns?$total_replies &&
		     c$dns$total_replies != msg$num_answers + msg$num_addl + msg$num_auth )
			{
			event conn_weird("dns_changed_number_of_responses", c,
			                      fmt("The declared number of responses changed from %d to %d",
			                          c$dns$total_replies,
			                          msg$num_answers + msg$num_addl + msg$num_auth));
			}
		else
			{
			# Store the total number of responses expected from the first reply.
			c$dns$total_replies = msg$num_answers + msg$num_addl + msg$num_auth;
			}
		}
	}

event dns_message(c: connection, is_orig: bool, msg: dns_msg, len: count) &priority=5
	{
	hook set_session(c, msg, is_orig);
	}

event DNS::do_reply(c: connection, msg: dns_msg, ans: dns_answer, reply: string) &priority=5
	{
	if ( ans$answer_type == DNS_ANS )
		{
		c$dns$AA    = msg$AA;
		c$dns$RA    = msg$RA;

		if ( reply != "" )
			{
			if ( ! c$dns?$answers )
				c$dns$answers = vector();
			c$dns$answers[|c$dns$answers|] = reply;

			if ( ! c$dns?$TTLs )
				c$dns$TTLs = vector();
			c$dns$TTLs[|c$dns$TTLs|] = ans$TTL;
			}

		if ( c$dns?$answers && c$dns?$total_answers &&
		     |c$dns$answers| == c$dns$total_answers )
			{
			# Indicate this request/reply pair is ready to be logged.
			c$dns$ready = T;
			}
		}
	}

event DNS::do_reply(c: connection, msg: dns_msg, ans: dns_answer, reply: string) &priority=-5
	{
	if ( c$dns$ready )
		{
		Log::write(DNS::LOG, c$dns);
		# This record is logged and no longer pending.
		Queue::get(c$dns_state$pending[c$dns$trans_id]);
		delete c$dns;
		}
	}

event dns_request(c: connection, msg: dns_msg, query: string, qtype: count, qclass: count) &priority=5
	{
	c$dns$RD          = msg$RD;
	c$dns$TC          = msg$TC;
	c$dns$qclass      = qclass;
	c$dns$qclass_name = classes[qclass];
	c$dns$qtype       = qtype;
	c$dns$qtype_name  = query_types[qtype];
	c$dns$Z           = msg$Z;

	# Decode netbios name queries
	# Note: I'm ignoring the name type for now.  Not sure if this should be
	#       worked into the query/response in some fashion.
	if ( c$id$resp_p == 137/udp )
		query = decode_netbios_name(query);
	c$dns$query = query;
	}

event dns_A_reply(c: connection, msg: dns_msg, ans: dns_answer, a: addr) &priority=5
	{
	event DNS::do_reply(c, msg, ans, fmt("%s", a));
	}

event dns_TXT_reply(c: connection, msg: dns_msg, ans: dns_answer, str: string) &priority=5
	{
	event DNS::do_reply(c, msg, ans, str);
	}

event dns_AAAA_reply(c: connection, msg: dns_msg, ans: dns_answer, a: addr) &priority=5
	{
	event DNS::do_reply(c, msg, ans, fmt("%s", a));
	}

event dns_A6_reply(c: connection, msg: dns_msg, ans: dns_answer, a: addr) &priority=5
	{
	event DNS::do_reply(c, msg, ans, fmt("%s", a));
	}

event dns_NS_reply(c: connection, msg: dns_msg, ans: dns_answer, name: string) &priority=5
	{
	event DNS::do_reply(c, msg, ans, name);
	}

event dns_CNAME_reply(c: connection, msg: dns_msg, ans: dns_answer, name: string) &priority=5
	{
	event DNS::do_reply(c, msg, ans, name);
	}

event dns_MX_reply(c: connection, msg: dns_msg, ans: dns_answer, name: string,
                   preference: count) &priority=5
	{
	event DNS::do_reply(c, msg, ans, name);
	}

event dns_PTR_reply(c: connection, msg: dns_msg, ans: dns_answer, name: string) &priority=5
	{
	event DNS::do_reply(c, msg, ans, name);
	}

event dns_SOA_reply(c: connection, msg: dns_msg, ans: dns_answer, soa: dns_soa) &priority=5
	{
	event DNS::do_reply(c, msg, ans, soa$mname);
	}

event dns_WKS_reply(c: connection, msg: dns_msg, ans: dns_answer) &priority=5
	{
	event DNS::do_reply(c, msg, ans, "");
	}

event dns_SRV_reply(c: connection, msg: dns_msg, ans: dns_answer) &priority=5
	{
	event DNS::do_reply(c, msg, ans, "");
	}

# TODO: figure out how to handle these
#event dns_EDNS(c: connection, msg: dns_msg, ans: dns_answer)
#	{
#
#	}
#
#event dns_EDNS_addl(c: connection, msg: dns_msg, ans: dns_edns_additional)
#	{
#
#	}
#
#event dns_TSIG_addl(c: connection, msg: dns_msg, ans: dns_tsig_additional)
#	{
#
#	}

event dns_rejected(c: connection, msg: dns_msg, query: string, qtype: count, qclass: count) &priority=5
	{
	c$dns$rejected = T;
	}

event connection_state_remove(c: connection) &priority=-5
	{
	if ( ! c?$dns_state )
		return;

	# If Bro is expiring state, we should go ahead and log all unlogged
	# request/response pairs now.
	for ( trans_id in c$dns_state$pending )
		{
		local infos: vector of Info;
		Queue::get_vector(c$dns_state$pending[trans_id], infos);
		for ( i in infos )
			{
			Log::write(DNS::LOG, infos[i]);
			}
		}
	}
<|MERGE_RESOLUTION|>--- conflicted
+++ resolved
@@ -1,11 +1,7 @@
 ##! Base DNS analysis script which tracks and logs DNS queries along with
 ##! their responses.
 
-<<<<<<< HEAD
-@load base/frameworks/protocols
-=======
 @load base/utils/queue
->>>>>>> fefef47f
 @load ./consts
 
 module DNS;
@@ -126,13 +122,6 @@
 	dns_state: State &optional;
 };
 
-<<<<<<< HEAD
-# Not attaching ANALYZER_DNS_UDP_BINPAC and ANALYZER_DNS_TCP_BINPAC right now.
-global analyzers = { ANALYZER_DNS };
-redef Protocols::analyzer_map += { ["DNS"] = analyzers };
-global ports = { 53/udp, 53/tcp, 137/udp, 5353/udp, 5355/udp };
-redef Protocols::common_ports += { ["DNS"] = ports };
-=======
 # DPD configuration.
 redef capture_filters += {
 	["dns"] = "port 53",
@@ -143,7 +132,6 @@
 
 const ports = { 53/udp, 53/tcp, 137/udp, 5353/udp, 5355/udp };
 redef likely_server_ports += { ports };
->>>>>>> fefef47f
 
 event bro_init() &priority=5
 	{
