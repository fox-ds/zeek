--- conflicted
+++ resolved
@@ -1,13 +1,6 @@
 @load ./main
 @load ./entities
 @load ./utils
-<<<<<<< HEAD
 @load ./files
-=======
-@load ./file-analysis
-@load ./file-ident
-@load ./file-hash
-@load ./file-extract
 
-@load-sigs ./dpd.sig
->>>>>>> 8322bbfd
+@load-sigs ./dpd.sig