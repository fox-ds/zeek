#!/bin/sh

echo "Preparing FreeBSD environment"
sysctl hw.model hw.machine hw.ncpu
set -e
set -x

env ASSUME_ALWAYS_YES=YES pkg bootstrap
pkg install -y bash git cmake swig bison python3 base64 flex
pkg upgrade -y curl
pyver=$(python3 -c 'import sys; print(f"py{sys.version_info[0]}{sys.version_info[1]}")')
pkg install -y $pyver-sqlite3 $pyver-pip
<<<<<<< HEAD

python -m pip install junit2html
=======
pip install junit2html

# Spicy detects whether it is run from build directory via `/proc`.
echo "proc /proc procfs rw,noauto 0 0" >>/etc/fstab
mount /proc
>>>>>>> fde89083
<|MERGE_RESOLUTION|>--- conflicted
+++ resolved
@@ -10,13 +10,9 @@
 pkg upgrade -y curl
 pyver=$(python3 -c 'import sys; print(f"py{sys.version_info[0]}{sys.version_info[1]}")')
 pkg install -y $pyver-sqlite3 $pyver-pip
-<<<<<<< HEAD
 
 python -m pip install junit2html
-=======
-pip install junit2html
 
 # Spicy detects whether it is run from build directory via `/proc`.
 echo "proc /proc procfs rw,noauto 0 0" >>/etc/fstab
-mount /proc
->>>>>>> fde89083
+mount /proc