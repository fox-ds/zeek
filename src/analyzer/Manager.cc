--- conflicted
+++ resolved
@@ -392,24 +392,7 @@
 		return false;
 	}
 
-<<<<<<< HEAD
-	// Any scheduled analyzer?
-	for ( tag_set::iterator i = expected.begin(); i != expected.end(); i++ )
-		{
-		Analyzer* analyzer = analyzer_mgr->InstantiateAnalyzer(*i, conn);
-
-		if ( analyzer )
-			{
-			root->AddChildAnalyzer(analyzer, false);
-
-			DBG_ANALYZER_ARGS(conn, "activated %s analyzer as scheduled",
-					  analyzer_mgr->GetComponentName(*i).c_str());
-			}
-
-		}
-=======
 	bool scheduled = ApplyScheduledAnalyzers(conn, false, root);
->>>>>>> 37dd3312
 
 	// Hmm... Do we want *just* the expected analyzer, or all
 	// other potential analyzers as well?  For now we only take
@@ -657,7 +640,7 @@
 		conn->Event(scheduled_analyzer_applied, 0, tag);
 
 		DBG_ANALYZER_ARGS(conn, "activated %s analyzer as scheduled",
-		                  analyzer_mgr->GetComponentName(*it));
+		                  analyzer_mgr->GetComponentName(*it).c_str());
 		}
 
 	return expected.size();
