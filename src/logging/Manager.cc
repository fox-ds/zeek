--- conflicted
+++ resolved
@@ -1401,11 +1401,7 @@
 
 	~RotationTimer() override;
 
-<<<<<<< HEAD
 	void Dispatch(double t, bool is_expire) override;
-=======
-	void Dispatch(double t, int is_expire) override;
->>>>>>> d614756a
 
 protected:
 	Manager::WriterInfo* winfo;
