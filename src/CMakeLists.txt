--- conflicted
+++ resolved
@@ -337,16 +337,6 @@
     IRC.cc
     List.cc
     Reporter.cc
-<<<<<<< HEAD
-=======
-    InputMgr.cc
-	InputReader.cc
-	InputReaderAscii.cc
-    LogMgr.cc
-    LogWriter.cc
-    LogWriterAscii.cc
-    LogWriterNone.cc
->>>>>>> f24c50b4
     Login.cc
     MIME.cc
     NCP.cc
@@ -430,6 +420,12 @@
     logging/writers/Ascii.cc
     logging/writers/None.cc
 
+    input/Manager.cc
+    input/ReaderBackend.cc
+    input/ReaderFrontend.cc
+    input/readers/Ascii.cc
+
+
     ${dns_SRCS}
     ${openssl_SRCS}
 )
