
include(BroSubdir)

include_directories(BEFORE
                    ${CMAKE_CURRENT_SOURCE_DIR}
                    ${CMAKE_CURRENT_BINARY_DIR}
)

set(probabilistic_SRCS
    BitVector.cc
    BloomFilter.cc
    CounterVector.cc
    Hasher.cc
<<<<<<< HEAD
    HyperLogLog.cc)

bif_target(bloom-filter.bif)
bif_target(hyper-loglog.bif)

=======
    Topk.cc)

bif_target(bloom-filter.bif)
bif_target(top-k.bif)
>>>>>>> 2f0671ae
bro_add_subdir_library(probabilistic ${probabilistic_SRCS})

add_dependencies(bro_probabilistic generate_outputs)<|MERGE_RESOLUTION|>--- conflicted
+++ resolved
@@ -11,18 +11,12 @@
     BloomFilter.cc
     CounterVector.cc
     Hasher.cc
-<<<<<<< HEAD
-    HyperLogLog.cc)
+    HyperLogLog.cc
+    Topk.cc)
 
 bif_target(bloom-filter.bif)
 bif_target(hyper-loglog.bif)
-
-=======
-    Topk.cc)
-
-bif_target(bloom-filter.bif)
 bif_target(top-k.bif)
->>>>>>> 2f0671ae
 bro_add_subdir_library(probabilistic ${probabilistic_SRCS})
 
 add_dependencies(bro_probabilistic generate_outputs)