--- conflicted
+++ resolved
@@ -1919,13 +1919,8 @@
 			if ( bt3 != t )
 				op3 = make_intrusive<ArithCoerceExpr>(std::move(op3), t);
 
-<<<<<<< HEAD
-			if ( is_vector(op2) )
+			if ( is_vector(op1) )
 				SetType(make_intrusive<VectorType>(base_type(t)));
-=======
-			if ( is_vector(op1) )
-				SetType(zeek::make_intrusive<zeek::VectorType>(base_type(t)));
->>>>>>> 3bc5309e
 			else
 				SetType(base_type(t));
 			}
