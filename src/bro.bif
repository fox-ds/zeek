<<<<<<< HEAD
##! Defines most of the built-in functions accessible to the scripting layer.
=======
##! A collection of built-in functions that implement a variety of things
##! such as general programming algorithms, string processing, math functions,
##! introspection, type conversion, file/directory manipulation, packet
##! filtering, inter-process communication and controlling protocol analyzer
##! behavior.
>>>>>>> fd74eb8e

%%{ // C segment
#include <math.h>

#include <vector>
#include <algorithm>
#include <cmath>
#include <sys/stat.h>
#include <cstdio>

#include "Reporter.h"

using namespace std;

RecordType* ftp_port;
RecordType* net_stats;
RecordType* bro_resources;
RecordType* matcher_stats;
TableType* var_sizes;

// This one is extern, since it's used beyond just built-ins,
// and hence it's declared in NetVar.{h,cc}.
extern RecordType* gap_info;

static PktDumper* addl_pkt_dumper = 0;

bro_int_t parse_int(const char*& fmt)
	{
	bro_int_t k = 0;
	while ( isdigit(*fmt) )
		{
		k = k * 10 + (*fmt - '0');
		++fmt;
		}

	return k;
	}

static TypeTag ok_d_fmt[] = {
	TYPE_BOOL, TYPE_ENUM, TYPE_INT, TYPE_COUNT, TYPE_COUNTER, TYPE_PORT,
	TYPE_SUBNET,
	TYPE_ERROR
};
static TypeTag ok_f_fmt[] = {
	TYPE_DOUBLE, TYPE_TIME, TYPE_INTERVAL,
	TYPE_ERROR
};

static int check_fmt_type(TypeTag t, TypeTag ok[])
	{
	for ( int i = 0; ok[i] != TYPE_ERROR; ++i )
		if ( ok[i] == t )
			return 1;

	return 0;
	}

static void do_fmt(const char*& fmt, Val* v, ODesc* d)
	{
	TypeTag t = v->Type()->Tag();
	InternalTypeTag it = v->Type()->InternalType();

	bool zero_pad = false;
	bool left_just = false;
	int field_width = -1;

	// Left-align, if requested.
	if ( *fmt == '-' )
		{
		left_just = true;
		++fmt;
		}

	// Parse field width, if given.
	if ( isdigit(*fmt) )
		{
		// If field width starts with zero, do zero-padding.
		if ( *fmt == '0' )
			{
			zero_pad = true;
			++fmt;
			}

		field_width = parse_int(fmt);
		}

	int precision = -1;
	if ( *fmt == '.' )
		{
		++fmt;
		precision = parse_int(fmt);
		}

	if ( field_width > 128 || precision > 128 )
		{
		builtin_error("excessive field width or precision");
		return;
		}

	// Create the numerical format string.
	char num_fmt[64];
	num_fmt[0] = '\0';

	if ( field_width >= 0 )
		{
		// Like sprintf(), ignore '0' if '-' is given.
		const char* align = left_just ? "-" : (zero_pad ? "0" : "");
		snprintf(num_fmt, sizeof(num_fmt), "%s%d", align, field_width);
		}

	if ( precision >= 0 )
		snprintf(num_fmt + strlen(num_fmt),
			sizeof(num_fmt) - strlen(num_fmt), ".%d", precision);

	char fmt_buf[512];
	char out_buf[512];

	ODesc s;

	if ( *fmt == 'A' )
		{
		s.SetStyle(ALTERNATIVE_STYLE);
		++fmt;
		}

	if ( precision >= 0 && *fmt != 'e' && *fmt != 'f' && *fmt != 'g' )
		builtin_error("precision specified for non-floating point");

	switch ( *fmt ) {
	case 'D':
	case 'T':	// ISO Timestamp with microsecond precision.
		{
		if ( t != TYPE_TIME )
			{
			builtin_error("bad type for Date/Time format", v);
			break;
			}

		time_t time = time_t(v->InternalDouble());
		int is_time_fmt = *fmt == 'T';

		if ( ! strftime(out_buf, sizeof(out_buf),
				is_time_fmt ?
					"%Y-%m-%d-%H:%M" : "%Y-%m-%d-%H:%M:%S",
				localtime(&time)) )
			s.AddSP("<bad time>");

		else
			{
			s.Add(out_buf);

			if ( is_time_fmt )
				{
				double secs = v->CoerceToUnsigned() % 60;

				secs += v->InternalDouble();
				secs -= v->CoerceToUnsigned();

				snprintf(out_buf, sizeof(out_buf),
					":%012.9f", secs);
				s.Add(out_buf);
				}
			}
		}
		break;

	case 'd':
	case 'x':
		{
		if ( *fmt == 'x' && it == TYPE_INTERNAL_ADDR )
			{
			// Deficiency: we don't support num_fmt in this case.
			// This makes only a very slight difference, so not
			// clear it would e worth the hassle.

			addr_type u = v->AsAddr();
#ifdef BROv6
			// We explicitly convert the address to host order
			// in a copy, because if we just call ntohl() for
			// our invocation on snprintf() below, on some systems
			// it turns a 32-bit value (Linux), whereas on
			// others it returns a long (FreeBSD); the latter
			// gets us in trouble if we have longs > 32 bits,
			// because then the format specifier needs to be %lx
			// rather than %x ....... what a pain!
			//
			// Also note that we don't change u in-place because
			// that would alter the byte order of the underlying
			// value.  (Speaking of which, I'm not clear on why
			// we're allowed to assign a const addr_type to an
			// addr_type above, both g++ allows it.)
			uint32 host_order_u[4];
			host_order_u[0] = ntohl(u[0]);
			host_order_u[1] = ntohl(u[1]);
			host_order_u[2] = ntohl(u[2]);
			host_order_u[3] = ntohl(u[3]);

			snprintf(out_buf, sizeof(out_buf), "%08x%08x%08x%08x",
					host_order_u[0], host_order_u[1],
					host_order_u[2], host_order_u[3]);
#else
			u = ntohl(u);
			snprintf(out_buf, sizeof(out_buf), "%08x", u);
#endif
			}

		else if ( ! check_fmt_type(t, ok_d_fmt) )
			{
			builtin_error("bad type for %d/%x format", v);
			break;
			}

		else if ( it == TYPE_INTERNAL_UNSIGNED )
			{
			bro_uint_t u = v->CoerceToUnsigned();

			if ( v->Type()->IsNetworkOrder() )
				{
				if ( v->Type()->Tag() == TYPE_PORT )
					u = v->AsPortVal()->Port();
				else
					u = ntohl(uint32(u));
				}

			snprintf(fmt_buf, sizeof(fmt_buf), "%%%s%s", num_fmt,
					*fmt == 'd' ? "llu" : "llx");
			snprintf(out_buf, sizeof(out_buf), fmt_buf, u);
			}

		else
			{
			snprintf(fmt_buf, sizeof(fmt_buf), "%%%s%s", num_fmt,
					*fmt == 'd' ? "lld" : "llx");
			snprintf(out_buf, sizeof(out_buf), fmt_buf,
					v->CoerceToInt());
			}

		s.Add(out_buf);
		}
		break;

	case 's':
		v->Describe(&s);
		break;

	case 'e':
	case 'f':
	case 'g':
		{
		if ( ! check_fmt_type(t, ok_f_fmt) )
			{
			builtin_error("bad type for floating-point format", v);
			break;
			}

		snprintf(fmt_buf, sizeof(fmt_buf), "%%%s%c", num_fmt, *fmt);
		snprintf(out_buf, sizeof(out_buf), fmt_buf, v->CoerceToDouble());
		s.Add(out_buf);
		}
		break;

	default:
		builtin_error("bad format");
	}

	// Left-padding with whitespace, if any.
	if ( field_width > 0 && ! left_just )
		{
		int sl = strlen(s.Description());
		while ( ++sl <= field_width )
			d->Add(" ");
		}

	d->Add(s.Description());

	// Right-padding with whitespace, if any.
	if ( field_width > 0 && left_just )
		{
		int sl = strlen(s.Description());
		while ( ++sl <= field_width )
			d->Add(" ");
		}

	++fmt;
	}

static int next_fmt(const char*& fmt, val_list* args, ODesc* d, int& n)
	{
	const char* fp = fmt;

	// Skip up to next format indicator.
	while ( *fp && *fp != '%' )
		++fp;

	d->AddN(fmt, fp - fmt);

	if ( *fp == '\0' )
		// No more to do.
		return 0;

	fmt = fp + 1;
	if ( *fmt == '%' )
		{
		// "%%" -> '%'
		d->Add("%");
		++fmt;
		return next_fmt(fmt, args, d, n);
		}

	if ( ++n >= args->length() )
		return 0;

	do_fmt(fmt, (*args)[n], d);

	return *fmt != '\0';
	}
%%}

# ===========================================================================
#
#                                    Core
#
# ===========================================================================

## Returns the current wall-clock time.
##
## In general, you should use :bro:id:`network_time` instead
## unless you are using Bro for non-networking uses (such as general
## scripting; not particularly recommended), because otherwise your script
## may behave very differently on live traffic versus played-back traffic
## from a save file.
##
## Returns: The wall-clock time.
##
## .. bro:see:: network_time
function current_time%(%): time
	%{
	return new Val(current_time(), TYPE_TIME);
	%}

## Returns the timestamp of the last packet processed. This function returns
## the timestamp of the most recently read packet, whether read from a
## live network interface or from a save file.
##
## Returns: The timestamp of the packet processed.
##
## .. bro:see:: current_time
function network_time%(%): time
	%{
	return new Val(network_time, TYPE_TIME);
	%}

## Returns a system environment variable.
##
## var: The name of the variable whose value to request.
##
## Returns: The system environment variable identified by *var*, or an empty
##          string if it is not defined.
##
## .. bro:see:: setenv
function getenv%(var: string%): string
	%{
	const char* env_val = getenv(var->CheckString());
	if ( ! env_val )
		env_val = "";	// ###
	return new StringVal(env_val);
	%}

## Sets a system environment variable.
##
## var: The name of the variable.
##
## val: The (new) value of the variable *var*.
##
## Returns: True on success.
##
## .. bro:see:: getenv
function setenv%(var: string, val: string%): bool
	%{
	int result = setenv(var->AsString()->CheckString(),
	                    val->AsString()->CheckString(), 1);

	if ( result < 0 )
		return new Val(0, TYPE_BOOL);
	return new Val(1, TYPE_BOOL);
	%}

## Shuts down the Bro process immediately.
##
## .. todo: Change function signature to ``exit(code: int): any``.
function exit%(%): int
	%{
	exit(0);
	return 0;
	%}

## Gracefully shut down Bro by terminating outstanding processing.
##
## Returns: True after successful termination and false when Bro is still in
##          the process of shutting down.
##
## .. bro:see:: bro_is_terminating
function terminate%(%): bool
	%{
	if ( terminating )
		return new Val(0, TYPE_BOOL);

	terminate_processing();
	return new Val(1, TYPE_BOOL);
	%}

%%{
// Turns the table into environment variables (if 'set' is true) or removes
// all environment variables previously generated from this table (if 'set'
// is false).
static bool prepare_environment(TableVal* tbl, bool set)
	{
	ListVal* idxs = tbl->ConvertToPureList();

	for ( int i = 0; i < idxs->Length(); ++i )
		{
		Val* key = idxs->Index(i);
		Val* val = tbl->Lookup(key, false);

		if ( key->Type()->Tag() != TYPE_STRING ||
		     val->Type()->Tag() != TYPE_STRING )
			{
			builtin_error("system_env() needs a table[string] of string");
			return false;
			}

		char* tmp = copy_string(key->AsString()->CheckString());
		to_upper(tmp);
		const char* var = fmt("BRO_ARG_%s", tmp);
		delete [] tmp;

		if ( set )
			setenv(var, val->AsString()->CheckString(), 1);
		else
			unsetenv(var);
		}

	return true;
	}

static int do_system(const char* s)
	{
	const char* system_fmt = "(%s) 1>&2 &";	// output to stderr
	char* cmd = new char[strlen(system_fmt) + strlen(s) + 1];

	sprintf(cmd, system_fmt, s);
	int status = system(cmd);
	delete [] cmd;

	return status;
	}
%%}

## Invokes a command via the ``system`` function of the OS.
## The command runs in the background with ``stdout`` redirecting to
## ``stderr``. Here is a usage example:
## ``system(fmt("rm \"%s\"", str_shell_escape(sniffed_data)));``
##
## str: The command to execute.
##
## Returns: The return value from the OS ``system`` function.
##
## .. bro:see:: system_env str_shell_escape piped_exec
##
## .. note::
##
##      Note that this corresponds to the status of backgrounding the
##      given command, not to the exit status of the command itself. A
##      value of 127 corresponds to a failure to execute ``sh``, and -1
##      to an internal system failure.
function system%(str: string%): int
	%{
	int result = do_system(str->CheckString());
	return new Val(result, TYPE_INT);
	%}

## Invokes a command via the ``system`` function of the OS with a prepared
## environment. The function is essentially the same as :bro:id:`system`,
## but changes the environment before invoking the command.
##
## str: The command to execute.
##
## env: A :bro:type:`set` or :bro:type:`table` with the environment variables
##      in the form of key-value pairs (where the value is optional).
##
## Returns: The return value from the OS ``system`` function.
##
## .. bro:see:: system str_shell_escape piped_exec
function system_env%(str: string, env: any%): int
	%{
	if ( env->Type()->Tag() != TYPE_TABLE )
		{
		builtin_error("system_env() requires a table/set argument");
		return new Val(-1, TYPE_INT);
		}

	if ( ! prepare_environment(env->AsTableVal(), true) )
		return new Val(-1, TYPE_INT);

	int result = do_system(str->CheckString());

	prepare_environment(env->AsTableVal(), false);

	return new Val(result, TYPE_INT);
	%}

## Opens a program with ``popen`` and writes a given string to the returned
## stream to send it to the opened process's stdin.
##
## program: The program to execute.
##
## to_write: Data to pipe to the opened program's process via ``stdin``.
##
## Returns: True on success.
##
## .. bro:see:: system system_env
function piped_exec%(program: string, to_write: string%): bool
	%{
	const char* prog = program->CheckString();

	FILE* f = popen(prog, "w");
	if ( ! f )
		{
		reporter->Error("Failed to popen %s", prog);
		return new Val(0, TYPE_BOOL);
		}

	const u_char* input_data = to_write->Bytes();
	int input_data_len = to_write->Len();

	int bytes_written = fwrite(input_data, 1, input_data_len, f);

	pclose(f);

	if ( bytes_written != input_data_len )
		{
		reporter->Error("Failed to write all given data to %s", prog);
		return new Val(0, TYPE_BOOL);
		}

	return new Val(1, TYPE_BOOL);
	%}

%%{
static void hash_md5_val(val_list& vlist, unsigned char digest[16])
	{
	md5_state_s h;

	md5_init(&h);
	loop_over_list(vlist, i)
		{
		Val* v = vlist[i];
		if ( v->Type()->Tag() == TYPE_STRING )
			{
			const BroString* str = v->AsString();
			md5_append(&h, str->Bytes(), str->Len());
			}
		else
			{
			ODesc d(DESC_BINARY);
			v->Describe(&d);
			md5_append(&h, (const md5_byte_t *) d.Bytes(), d.Len());
			}
		}
	md5_finish(&h, digest);
	}

static void hmac_md5_val(val_list& vlist, unsigned char digest[16])
	{
	hash_md5_val(vlist, digest);
	for ( int i = 0; i < 16; ++i )
		digest[i] = digest[i] ^ shared_hmac_md5_key[i];
	hash_md5(16, digest, digest);
	}
%%}

## Computes the MD5 hash value of the provided list of arguments.
##
## Returns: The MD5 hash value of the concatenated arguments.
##
## .. bro:see:: md5_hmac md5_hash_init md5_hash_update md5_hash_finish
##
## .. note::
##
##      This function performs a one-shot computation of its arguments.
##      For incremental hash computation, see :bro:id:`md5_hash_init` and
##      friends.
function md5_hash%(...%): string
	%{
	unsigned char digest[16];
	hash_md5_val(@ARG@, digest);
	return new StringVal(md5_digest_print(digest));
	%}

## Computes an HMAC-MD5 hash value of the provided list of arguments. The HMAC
## secret key is generated from available entropy when Bro starts up, or it can
## be specified for repeatability using the ``-K`` command line flag.
##
## Returns: The HMAC-MD5 hash value of the concatenated arguments.
##
## .. bro:see:: md5_hash md5_hash_init md5_hash_update md5_hash_finish
function md5_hmac%(...%): string
	%{
	unsigned char digest[16];
	hmac_md5_val(@ARG@, digest);
	return new StringVal(md5_digest_print(digest));
	%}

%%{
static map<BroString, md5_state_s> md5_states;

BroString* convert_index_to_string(Val* index)
	{
	ODesc d;
	index->Describe(&d);
	BroString* s = new BroString(1, d.TakeBytes(), d.Len());
	s->SetUseFreeToDelete(1);
	return s;
	}
%%}

## Initializes MD5 state to enable incremental hash computation. After
## initializing the MD5 state with this function, you can feed data to
## :bro:id:`md5_hash_update` and finally need to call :bro:id:`md5_hash_finish`
## to finish the computation and get the final hash value.
##
## For example, when computing incremental MD5 values of transferred files in
## multiple concurrent HTTP connections, one would call ``md5_hash_init(c$id)``
## once before invoking ``md5_hash_update(c$id, some_more_data)`` in the
## :bro:id:`http_entity_data` event handler. When all data has arrived, a call
## to :bro:id:`md5_hash_finish` returns the final hash value.
##
## index: The unique identifier to associate with this hash computation.
##
## .. bro:see:: md5_hash md5_hmac md5_hash_update md5_hash_finish
function md5_hash_init%(index: any%): bool
	%{
	BroString* s = convert_index_to_string(index);
	int status = 0;

	if ( md5_states.count(*s) < 1 )
		{
		md5_state_s h;
		md5_init(&h);
		md5_states[*s] = h;
		status = 1;
		}

	delete s;
	return new Val(status, TYPE_BOOL);
	%}

## Update the MD5 value associated with a given index. It is required to
## call :bro:id:`md5_hash_init` once before calling this
## function.
##
## index: The unique identifier to associate with this hash computation.
##
## data: The data to add to the hash computation.
##
## .. bro:see:: md5_hash md5_hmac md5_hash_init md5_hash_finish
function md5_hash_update%(index: any, data: string%): bool
	%{
	BroString* s = convert_index_to_string(index);
	int status = 0;

	if ( md5_states.count(*s) > 0 )
		{
		md5_append(&md5_states[*s], data->Bytes(), data->Len());
		status = 1;
		}

	delete s;
	return new Val(status, TYPE_BOOL);
	%}

## Returns the final MD5 digest of an incremental hash computation.
##
## index: The unique identifier of this hash computation.
##
## Returns: The hash value associated with the computation at *index*.
##
## .. bro:see:: md5_hash md5_hmac md5_hash_init md5_hash_update
function md5_hash_finish%(index: any%): string
	%{
	BroString* s = convert_index_to_string(index);
	StringVal* printable_digest;

	if ( md5_states.count(*s) > 0 )
		{
		unsigned char digest[16];
		md5_finish(&md5_states[*s], digest);
		md5_states.erase(*s);
		printable_digest = new StringVal(md5_digest_print(digest));
		}
	else
		printable_digest = new StringVal("");

	delete s;
	return printable_digest;
	%}

## Generates a random number.
##
## max: The maximum value the random number.
##
## Returns: a random positive integer in the interval *[0, max)*.
##
## .. bro:see:: srand
##
## .. note::
##
##      This function is a wrapper about the function ``rand`` provided by
##      the OS.
function rand%(max: count%): count
	%{
	int result;
	result = bro_uint_t(double(max) * double(rand()) / (RAND_MAX + 1.0));
	return new Val(result, TYPE_COUNT);
	%}

## Sets the seed for subsequent :bro:id:`rand` calls.
##
## seed: The seed for the PRNG.
##
## .. bro:see:: rand
##
## .. note::
##
##      This function is a wrapper about the function ``srand`` provided
##      by the OS.
function srand%(seed: count%): any
	%{
	srand(seed);
	return 0;
	%}

%%{
#include <syslog.h>
%%}

## Send a string to syslog.
##
## s: The string to log via syslog
function syslog%(s: string%): any
	%{
	reporter->Syslog("%s", s->CheckString());
	return 0;
	%}

%%{
extern "C" {
#include <magic.h>
}
%%}

## Determines the MIME type of a piece of data using ``libmagic``.
##
## data: The data to find the MIME type for.
##
## return_mime: If true, the function returns a short MIME type string (e.g.,
##              ``text/plain`` instead of a more elaborate textual description.
##
## Returns: The MIME type of *data*.
function identify_data%(data: string, return_mime: bool%): string
	%{
	const char* descr = "";

	static magic_t magic_mime = 0;
	static magic_t magic_descr = 0;

	magic_t* magic = return_mime ? &magic_mime : &magic_descr;

	if( ! *magic )
		{
		*magic = magic_open(return_mime ? MAGIC_MIME : MAGIC_NONE);

		if ( ! *magic )
			{
			reporter->Error("can't init libmagic: %s", magic_error(*magic));
			return new StringVal("");
			}

		if ( magic_load(*magic, 0) < 0 )
			{
			reporter->Error("can't load magic file: %s", magic_error(*magic));
			magic_close(*magic);
			*magic = 0;
			return new StringVal("");
			}
		}

	descr = magic_buffer(*magic, data->Bytes(), data->Len());

	return new StringVal(descr);
	%}

%%{
#include <RandTest.h>
static map<BroString, RandTest*> entropy_states;
%%}

## Performs an entropy test on the given data.
## See http://www.fourmilab.ch/random.
##
## data: The data to compute the entropy for.
##
## Returns: The result of the entropy test, which contains the following
##          fields.
##
##              - ``entropy``: The information density expressed as a number of
##                bits per character.
##
##              - ``chi_square``: The chi-square test value expressed as an
##                absolute number and a percentage which indicates how
##                frequently a truly random sequence would exceed the value
##                calculated, i.e., the degree to which the sequence tested is
##                suspected of being non-random.
##
##                If the percentage is greater than 99% or less than 1%, the
##                sequence is almost certainly not random. If the percentage is
##                between 99% and 95% or between 1% and 5%, the sequence is
##                suspect. Percentages between 90\% and 95\% and 5\% and 10\%
##                indicate the sequence is "almost suspect."
##
##              - ``mean``: The arithmetic mean of all the bytes. If the data
##                are close to random, it should be around 127.5.
##
##              - ``monte_carlo_pi``: Each successive sequence of six bytes is
##                used as 24-bit *x* and *y* coordinates within a square. If
##                the distance of the randomly-generated point is less than the
##                radius of a circle inscribed within the square, the six-byte
##                sequence is considered a "hit." The percentage of hits can
##                be used to calculate the value of pi. For very large streams
##                the value will approach the correct value of pi if the
##                sequence is close to random.
##
##              - ``serial_correlation``: This quantity measures the extent to
##                which each byte in the file depends upon the previous byte.
##                For random sequences this value will be close to zero.
##
## .. bro:see:: entropy_test_init entropy_test_add entropy_test_finish
function find_entropy%(data: string%): entropy_test_result
	%{
	double montepi, scc, ent, mean, chisq;
	montepi = scc = ent = mean = chisq = 0.0;
	RecordVal* ent_result = new RecordVal(entropy_test_result);
	RandTest *rt = new RandTest();

	rt->add((char*) data->Bytes(), data->Len());
	rt->end(&ent, &chisq, &mean, &montepi, &scc);
	delete rt;

	ent_result->Assign(0, new Val(ent,     TYPE_DOUBLE));
	ent_result->Assign(1, new Val(chisq,   TYPE_DOUBLE));
	ent_result->Assign(2, new Val(mean,    TYPE_DOUBLE));
	ent_result->Assign(3, new Val(montepi, TYPE_DOUBLE));
	ent_result->Assign(4, new Val(scc,     TYPE_DOUBLE));
	return ent_result;
	%}

## Initializes data structures for incremental entropy calculation.
##
## index: An arbitrary unique value per distinct computation.
##
## Returns: True on success.
##
## .. bro:see:: find_entropy entropy_test_add entropy_test_finish
function entropy_test_init%(index: any%): bool
	%{
	BroString* s = convert_index_to_string(index);
	int status = 0;

	if ( entropy_states.count(*s) < 1 )
		{
		entropy_states[*s] = new RandTest();
		status = 1;
		}

	delete s;
	return new Val(status, TYPE_BOOL);
	%}

## Adds data to an incremental entropy calculation. Before using this function,
## one needs to invoke :bro:id:`entropy_test_init`.
##
## data: The data to add to the entropy calculation.
##
## index: An arbitrary unique value that identifies a particular entropy
##        computation.
##
## Returns: True on success.
##
## .. bro:see:: find_entropy entropy_test_add entropy_test_finish
function entropy_test_add%(index: any, data: string%): bool
	%{
	BroString* s = convert_index_to_string(index);
	int status = 0;

	if ( entropy_states.count(*s) > 0 )
		{
		entropy_states[*s]->add((char*) data->Bytes(), data->Len());
		status = 1;
		}

	delete s;
	return new Val(status, TYPE_BOOL);
	%}

## Finishes an incremental entropy calculation. Before using this function,
## one needs to initialize the computation with :bro:id:`entropy_test_init` and
## add data to it via :bro:id:`entropy_test_add`.
##
## index: An arbitrary unique value that identifies a particular entropy
##        computation.
##
## Returns: The result of the entropy test. See :bro:id:`find_entropy` for a
##          description of the individual components.
##
## .. bro:see:: find_entropy entropy_test_init entropy_test_add
function entropy_test_finish%(index: any%): entropy_test_result
	%{
	BroString* s = convert_index_to_string(index);
	double montepi, scc, ent, mean, chisq;
	montepi = scc = ent = mean = chisq = 0.0;
	RecordVal* ent_result = new RecordVal(entropy_test_result);

	if ( entropy_states.count(*s) > 0 )
		{
		RandTest *rt = entropy_states[*s];
		rt->end(&ent, &chisq, &mean, &montepi, &scc);
		entropy_states.erase(*s);
		delete rt;
		}

	ent_result->Assign(0, new Val(ent,     TYPE_DOUBLE));
	ent_result->Assign(1, new Val(chisq,   TYPE_DOUBLE));
	ent_result->Assign(2, new Val(mean,    TYPE_DOUBLE));
	ent_result->Assign(3, new Val(montepi, TYPE_DOUBLE));
	ent_result->Assign(4, new Val(scc,     TYPE_DOUBLE));

	delete s;
	return ent_result;
	%}

## Creates an identifier that is unique with high probability.
##
## prefix: A custom string prepended to the result.
##
## .. bro:see:: unique_id_from
function unique_id%(prefix: string%) : string
	%{
	char tmp[20];
	uint64 uid = calculate_unique_id(UID_POOL_DEFAULT_SCRIPT);
	return new StringVal(uitoa_n(uid, tmp, sizeof(tmp), 62, prefix->CheckString()));
	%}

## Creates an identifier that is unique with high probability.
##
## pool: A seed for determinism.
##
## prefix: A custom string prepended to the result.
##
## .. bro:see:: unique_id
function unique_id_from%(pool: int, prefix: string%) : string
	%{
	pool += UID_POOL_CUSTOM_SCRIPT; // Make sure we don't conflict with internal pool.

	char tmp[20];
	uint64 uid = calculate_unique_id(pool);
	return new StringVal(uitoa_n(uid, tmp, sizeof(tmp), 62, prefix->CheckString()));
	%}

# ===========================================================================
#
#                             Generic Programming
#
# ===========================================================================

## Removes all elements from a set or table.
##
## v: The set or table
##
## Returns: The cleared set/table or 0 if *v* is not a set/table type.
function clear_table%(v: any%): any
	%{
	if ( v->Type()->Tag() == TYPE_TABLE )
		v->AsTableVal()->RemoveAll();
	else
		builtin_error("clear_table() requires a table/set argument");

	return 0;
	%}

## Returns the number of elements in a container. This function works with all
## container types, i.e., sets, tables, and vectors.
##
## v: The container whose elements are counted.
##
## Returns: The number of elements in *v*.
function length%(v: any%): count
	%{
	TableVal* tv = v->Type()->Tag() == TYPE_TABLE ? v->AsTableVal() : 0;

	if ( tv )
		return new Val(tv->Size(), TYPE_COUNT);

	else if ( v->Type()->Tag() == TYPE_VECTOR )
		return new Val(v->AsVectorVal()->Size(), TYPE_COUNT);

	else
		{
		builtin_error("length() requires a table/set/vector argument");
		return new Val(0, TYPE_COUNT);
		}
	%}

## Checks whether two objects reference the same internal object. This function
## uses equality comparison of C++ raw pointer values to determine if the two
## objects are the same.
##
## o1: The first object.
##
## o2: The second object.
##
## Returns: True if *o1* and *o2* are equal.
function same_object%(o1: any, o2: any%): bool
	%{
	return new Val(o1 == o2, TYPE_BOOL);
	%}

## Returns the number bytes that a value occupies in memory.
##
## v: The value
##
## Returns: The number of bytes that *v* occupies.
function val_size%(v: any%): count
	%{
	return new Val(v->MemoryAllocation(), TYPE_COUNT);
	%}

## Resizes a vector.
##
## aggr: The vector instance.
##
## newsize: The new size of *aggr*.
##
## Returns: The old size of *aggr* and 0 if *aggr* is not a :bro:type:`vector`.
function resize%(aggr: any, newsize: count%) : count
	%{
	if ( aggr->Type()->Tag() != TYPE_VECTOR )
		{
		builtin_error("resize() operates on vectors");
		return 0;
		}

	return new Val(aggr->AsVectorVal()->Resize(newsize), TYPE_COUNT);
	%}

## Tests whether a boolean vector (``vector of bool``) has *any* true
## element.
##
## v: The boolean vector instance.
##
## Returns: True if any element in *v* is true.
##
## .. bro:see:: all_set
function any_set%(v: any%) : bool
	%{
	if ( v->Type()->Tag() != TYPE_VECTOR ||
	     v->Type()->YieldType()->Tag() != TYPE_BOOL )
		{
		builtin_error("any_set() requires vector of bool");
		return new Val(false, TYPE_BOOL);
		}

	VectorVal* vv = v->AsVectorVal();
	for ( unsigned int i = 0; i < vv->Size(); ++i )
		if ( vv->Lookup(i) && vv->Lookup(i)->AsBool() )
			return new Val(true, TYPE_BOOL);

	return new Val(false, TYPE_BOOL);
	%}

## Tests whether *all* elements of a boolean vector (``vector of bool``) are
## true.
##
## v: The boolean vector instance.
##
## Returns: True iff all elements in *v* are true.
##
## .. bro:see:: any_set
##
## .. note::
##
##      Missing elements count as false.
function all_set%(v: any%) : bool
	%{
	if ( v->Type()->Tag() != TYPE_VECTOR ||
	     v->Type()->YieldType()->Tag() != TYPE_BOOL )
		{
		builtin_error("all_set() requires vector of bool");
		return new Val(false, TYPE_BOOL);
		}

	VectorVal* vv = v->AsVectorVal();
	for ( unsigned int i = 0; i < vv->Size(); ++i )
		if ( ! vv->Lookup(i) || ! vv->Lookup(i)->AsBool() )
			return new Val(false, TYPE_BOOL);

	return new Val(true, TYPE_BOOL);
	%}

%%{
static Func* sort_function_comp = 0;
static Val** index_map = 0;	// used for indirect sorting to support order()

bool sort_function(Val* a, Val* b)
	{
	// Sort missing values as "high".
	if ( ! a )
		return 0;
	if ( ! b )
		return 1;

	val_list sort_func_args;
	sort_func_args.append(a->Ref());
	sort_func_args.append(b->Ref());

	Val* result = sort_function_comp->Call(&sort_func_args);
	int int_result = result->CoerceToInt();
	Unref(result);

	sort_func_args.remove_nth(1);
	sort_func_args.remove_nth(0);

	return int_result < 0;
	}

bool indirect_sort_function(int a, int b)
	{
	return sort_function(index_map[a], index_map[b]);
	}

bool int_sort_function (Val* a, Val* b)
	{
	if ( ! a )
		return 0;
	if ( ! b )
		return 1;

	int ia = a->CoerceToInt();
	int ib = b->CoerceToInt();

	return ia < ib;
	}

bool indirect_int_sort_function(int a, int b)
	{
	return int_sort_function(index_map[a], index_map[b]);
	}
%%}

## Sorts a vector in place. The second argument is a comparison function that
## takes two arguments: if the vector type is \verb|vector of T|, then the
## comparison function must be ``function(a: T, b: T): bool``, which returns
## ``a < b`` for some type-specific notion of the less-than operator.
##
## v: The vector instance to sort.
##
## Returns: The original vector.
##
## .. bro:see:: order
function sort%(v: any, ...%) : any
	%{
	v->Ref();	// we always return v

	if ( v->Type()->Tag() != TYPE_VECTOR )
		{
		builtin_error("sort() requires vector");
		return v;
		}

	BroType* elt_type = v->Type()->YieldType();
	Func* comp = 0;

	if ( @ARG@.length() > 2 )
		builtin_error("sort() called with extraneous argument");

	if ( @ARG@.length() == 2 )
		{
		Val* comp_val = @ARG@[1];
		if ( ! IsFunc(comp_val->Type()->Tag()) )
			{
			builtin_error("second argument to sort() needs to be comparison function");
			return v;
			}

		comp = comp_val->AsFunc();
		}

	if ( ! comp && ! IsIntegral(elt_type->Tag()) )
		builtin_error("comparison function required for sort() with non-integral types");

	vector<Val*>& vv = *v->AsVector();

	if ( comp )
		{
		FuncType* comp_type = comp->FType()->AsFuncType();
		if ( comp_type->YieldType()->Tag() != TYPE_INT ||
		     ! comp_type->ArgTypes()->AllMatch(elt_type, 0) )
			{
			builtin_error("invalid comparison function in call to sort()");
			return v;
			}

		sort_function_comp = comp;

		sort(vv.begin(), vv.end(), sort_function);
		}
	else
		sort(vv.begin(), vv.end(), int_sort_function);

	return v;
	%}

## Returns the order of the elements in a vector according to some
## comparison function. See :bro:id:`sort` for details about the comparison
## function.
##
## v: The vector whose order to compute.
##
## Returns: A ``vector of count`` with the indices of the ordered elements.
##
## .. bro:see:: sort
function order%(v: any, ...%) : index_vec
	%{
	VectorVal* result_v =
		new VectorVal(new VectorType(base_type(TYPE_COUNT)));

	if ( v->Type()->Tag() != TYPE_VECTOR )
		{
		builtin_error("order() requires vector");
		return result_v;
		}

	BroType* elt_type = v->Type()->YieldType();
	Func* comp = 0;

	if ( @ARG@.length() > 2 )
		builtin_error("order() called with extraneous argument");

	if ( @ARG@.length() == 2 )
		{
		Val* comp_val = @ARG@[1];
		if ( ! IsFunc(comp_val->Type()->Tag()) )
			{
			builtin_error("second argument to order() needs to be comparison function");
			return v;
			}

		comp = comp_val->AsFunc();
		}

	if ( ! comp && ! IsIntegral(elt_type->Tag()) )
		builtin_error("comparison function required for sort() with non-integral types");

	vector<Val*>& vv = *v->AsVector();
	int n = vv.size();

	// Set up initial mapping of indices directly to corresponding
	// elements.  We stay zero-based until after the sorting.
	vector<int> ind_vv(n);
	index_map = new Val*[n];
	int i;
	for ( i = 0; i < n; ++i )
		{
		ind_vv[i] = i;
		index_map[i] = vv[i];
		}

	if ( comp )
		{
		FuncType* comp_type = comp->FType()->AsFuncType();
		if ( comp_type->YieldType()->Tag() != TYPE_INT ||
		     ! comp_type->ArgTypes()->AllMatch(elt_type, 0) )
			{
			builtin_error("invalid comparison function in call to sort()");
			return v;
			}

		sort_function_comp = comp;

		sort(ind_vv.begin(), ind_vv.end(), indirect_sort_function);
		}
	else
		sort(ind_vv.begin(), ind_vv.end(), indirect_int_sort_function);

	delete [] index_map;
	index_map = 0;

	// Now spin through ind_vv to read out the rearrangement,
	// adjusting indices as we do so.
	for ( i = 0; i < n; ++i )
		{
		int ind = ind_vv[i];
		result_v->Assign(i, new Val(ind, TYPE_COUNT), 0);
		}

	return result_v;
	%}

# ===========================================================================
#
#                              String Processing
#
# ===========================================================================

## Returns the concatenation of the string representation of its arguments. The
## arguments can be of any type. For example, ``cat("foo", 3, T)`` returns
## ``"foo3T"``.
##
## Returns: A string concatentation of all arguments.
function cat%(...%): string
	%{
	ODesc d;
	loop_over_list(@ARG@, i)
		@ARG@[i]->Describe(&d);

	BroString* s = new BroString(1, d.TakeBytes(), d.Len());
	s->SetUseFreeToDelete(true);

	return new StringVal(s);
	%}

## Concatenates all arguments, with a separator placed between each one. This
## function is similar to :bro:id:`cat`, but places a separator between each
## given argument. If any of the variable arguments is an empty string it is
## replaced by a given default string instead.
##
## sep: The separator to place betwen each argument.
##
## def: The default string to use when an argument is the empty string.
##
## Returns: A concatenation of all arguments with *sep* between each one and
##          empty strings replaced with *def*.
##
## .. bro:see:: cat string_cat cat_string_array cat_string_array_n
function cat_sep%(sep: string, def: string, ...%): string
	%{
	ODesc d;
	int pre_size = 0;

	loop_over_list(@ARG@, i)
		{
		// Skip named parameters.
		if ( i < 2 )
			continue;

		if ( i > 2 )
			d.Add(sep->CheckString(), 0);

		Val* v = @ARG@[i];
		if ( v->Type()->Tag() == TYPE_STRING && ! v->AsString()->Len() )
			v = def;

		v->Describe(&d);
		}

	BroString* s = new BroString(1, d.TakeBytes(), d.Len());
	s->SetUseFreeToDelete(true);

	return new StringVal(s);
	%}

## Produces a formatted string à la ``printf``. The first argument is the
## *format string* and specifies how subsequent arguments are converted for
## output. It is composed of zero or more directives: ordinary characters (not
## ``%``), which are copied unchanged to the output, and conversion
## specifications, each of which fetches zero or more subsequent arguments.
## Conversion specifications begin with ``%`` and the arguments must properly
## correspond to the specifier. After the ``%``, the following characters
## may appear in sequence:
##
##    - ``%``: Literal ``%``
##
##    - ``-``: Left-align field
##
##    - ``[0-9]+``: The field width (< 128)
##
##    - ``.``: Precision of floating point specifiers ``[efg]`` (< 128)
##
##    - ``A``: Escape NUL bytes, i.e., replace ``0`` with ``\0``
##
##    - ``[DTdxsefg]``: Format specifier
##
##        - ``[DT]``: ISO timestamp with microsecond precision
##
##        - ``d``: Signed/Unsigned integer (using C-style ``%lld|``/``%llu``
##                 for ``int``/``count``)
##
##        - ``x``: Unsigned hexadecimal (using C-style ``%llx``);
##                 addresses/ports are converted to host-byte order
##
##        - ``s``: Escaped string
##
##        - ``[efg]``: Double
##
## Returns: Given no arguments, :bro:id:`fmt` returns an empty string. Given a
##          non-string first argument, :bro:id:`fmt` returns the concatenation
##          of all its arguments, per :bro:id:`cat`. Finally, given the wrong
##          number of additional arguments for the given format specifier,
##          :bro:id:`fmt` generates a run-time error.
##
## .. bro:see:: cat cat_sep string_cat cat_string_array cat_string_array_n
function fmt%(...%): string
	%{
	if ( @ARGC@ == 0 )
		return new StringVal("");

	Val* fmt_v = @ARG@[0];
	if ( fmt_v->Type()->Tag() != TYPE_STRING )
		return bro_cat(frame, @ARGS@);

	const char* fmt = fmt_v->AsString()->CheckString();
	ODesc d;
	int n = 0;

	while ( next_fmt(fmt, @ARGS@, &d, n) )
		;

	if ( n < @ARGC@ - 1 )
		builtin_error("too many arguments for format", fmt_v);

	else if ( n >= @ARGC@ )
		builtin_error("too few arguments for format", fmt_v);

	BroString* s = new BroString(1, d.TakeBytes(), d.Len());
	s->SetUseFreeToDelete(true);

	return new StringVal(s);
	%}

# ===========================================================================
#
#                                    Math
#
# ===========================================================================

## Chops off any decimal digits of the given double, i.e., computes the
## "floor" of it. For example, ``floor(3.14)`` returns ``3.0``.
##
## d: The :bro:type:`double` to manipulate.
##
## Returns: The next lowest integer of *d* as :bro:type:`double`.
##
## .. bro:see:: sqrt exp ln log10
function floor%(d: double%): double
	%{
	return new Val(floor(d), TYPE_DOUBLE);
	%}

## Computes the square root of a :bro:type:`double`.
##
## x: The number to compute the square root of.
##
## Returns: The square root of *x*.
##
## .. bro:see:: floor exp ln log10
function sqrt%(x: double%): double
	%{
	if ( x < 0 )
		{
		reporter->Error("negative sqrt argument");
		return new Val(-1.0, TYPE_DOUBLE);
		}

	return new Val(sqrt(x), TYPE_DOUBLE);
	%}

## Computes the exponential function.
##
## d: The argument to the exponential function.
##
## Returns: *e* to the power of *d*.
##
## .. bro:see:: floor sqrt ln log10
function exp%(d: double%): double
	%{
	return new Val(exp(d), TYPE_DOUBLE);
	%}

## Computes the natural logarithm of a number.
##
## d: The argument to the logarithm.
##
## Returns: The natural logarithm of *d*.
##
## .. bro:see:: exp floor sqrt log10
function ln%(d: double%): double
	%{
	return new Val(log(d), TYPE_DOUBLE);
	%}

## Computes the common logarithm of a number.
##
## d: The argument to the logarithm.
##
## Returns: The common logarithm of *d*.
##
## .. bro:see:: exp floor sqrt ln
function log10%(d: double%): double
	%{
	return new Val(log10(d), TYPE_DOUBLE);
	%}

# ===========================================================================
#
#                                Introspection
#
# ===========================================================================

## Determines whether *c* has been received externally. For example,
## Broccoli or the Time Machine can send packets to Bro via a mechanism that
## one step lower than sending events. This function checks whether the packets
## of a connection stem from one of these external *packet sources*.
##
## c: The connection to test.
##
## Returns: True if *c* has been received externally.
function is_external_connection%(c: connection%) : bool
	%{
	return new Val(c && c->IsExternal(), TYPE_BOOL);
	%}

## Returns the ID of the analyzer which raised the current event.
##
## Returns: The ID of the analyzer which raised hte current event, or 0 if
##          none.
function current_analyzer%(%) : count
	%{
	return new Val(mgr.CurrentAnalyzer(), TYPE_COUNT);
	%}

## Returns Bro's process ID.
##
## Returns: Bro's process ID.
function getpid%(%) : count
	%{
	return new Val(getpid(), TYPE_COUNT);
	%}

%%{
extern const char* bro_version();
%%}

## Returns the Bro version string.
##
## Returns: Bro's version, e.g., 2.0-beta-47-debug.
function bro_version%(%): string
	%{
	return new StringVal(bro_version());
	%}

## Converts a record type name to a vector of strings, where each element is
## the name of a record field. Nested records are flattened.
##
## rt: The name of the record type.
##
## Returns: A string vector with the field names of *rt*.
function record_type_to_vector%(rt: string%): string_vec
	%{
	VectorVal* result =
		new VectorVal(internal_type("string_vec")->AsVectorType());

	RecordType *type = internal_type(rt->CheckString())->AsRecordType();

	if ( type )
		{
		for ( int i = 0; i < type->NumFields(); ++i )
			{
			StringVal* val = new StringVal(type->FieldName(i));
			result->Assign(i+1, val, 0);
			}
		}

	return result;
	%}

## Returns the type name of an arbitrary Bro variable.
##
## t: An arbitrary object.
##
## Returns: The type name of *t*.
function type_name%(t: any%): string
	%{
	ODesc d;
	t->Type()->Describe(&d);

	BroString* s = new BroString(1, d.TakeBytes(), d.Len());
	s->SetUseFreeToDelete(true);

	return new StringVal(s);
	%}

## Checks whether Bro reads traffic from one or more network interfaces (as
## opposed to from a network trace in a file). Note that this function returns
## true even after Bro has stopped reading network traffic, for example due to
## receiving a termination signal.
##
## Returns: True if reading traffic from a network interface.
##
## .. bro:see:: reading_traces
function reading_live_traffic%(%): bool
	%{
	return new Val(reading_live, TYPE_BOOL);
	%}

## Checks whether Bro reads traffic from a trace file (as opposed to from a
## network interface).
##
## Returns: True if reading traffic from a network trace.
##
## .. bro:see:: reading_live_traffic
function reading_traces%(%): bool
	%{
	return new Val(reading_traces, TYPE_BOOL);
	%}

## Returns statistics about the number of packets *(i)* received by Bro,
## *(ii)* dropped, and *(iii)* seen on the link (not always available).
##
## Returns: A record of packet statistics.
##
## .. bro:see:: do_profiling
##              resource_usage
##              get_matcher_stats
##              dump_rule_stats
##              get_gap_summary
function net_stats%(%): NetStats
	%{
	unsigned int recv = 0;
	unsigned int drop = 0;
	unsigned int link = 0;

	loop_over_list(pkt_srcs, i)
		{
		PktSrc* ps = pkt_srcs[i];

		struct PktSrc::Stats stat;
		ps->Statistics(&stat);
		recv += stat.received;
		drop += stat.dropped;
		link += stat.link;
		}

	RecordVal* ns = new RecordVal(net_stats);
	ns->Assign(0, new Val(recv, TYPE_COUNT));
	ns->Assign(1, new Val(drop, TYPE_COUNT));
	ns->Assign(2, new Val(link, TYPE_COUNT));

	return ns;
	%}

## Returns Bro process statistics, such as real/user/sys CPU time, memory
## usage, page faults, number of TCP/UDP/ICMP connections, timers, and events
## queued/dispatched.
##
## Returns: A record with resource usage statistics.
##
## .. bro:see:: do_profiling
##              net_stats
##              get_matcher_stats
##              dump_rule_stats
##              get_gap_summary
function resource_usage%(%): bro_resources
	%{
	struct rusage r;

	if ( getrusage(RUSAGE_SELF, &r) < 0 )
		reporter->InternalError("getrusage() failed in bro_resource_usage()");

	double elapsed_time = current_time() - bro_start_time;

	double user_time =
		double(r.ru_utime.tv_sec) + double(r.ru_utime.tv_usec) / 1e6;
	double system_time =
		double(r.ru_stime.tv_sec) + double(r.ru_stime.tv_usec) / 1e6;

	RecordVal* res = new RecordVal(bro_resources);
	int n = 0;

	res->Assign(n++, new StringVal(bro_version()));

#ifdef DEBUG
	res->Assign(n++, new Val(1, TYPE_COUNT));
#else
	res->Assign(n++, new Val(0, TYPE_COUNT));
#endif

	res->Assign(n++, new Val(bro_start_time, TYPE_TIME));

	res->Assign(n++, new IntervalVal(elapsed_time, Seconds));
	res->Assign(n++, new IntervalVal(user_time, Seconds));
	res->Assign(n++, new IntervalVal(system_time, Seconds));

	unsigned int total_mem;
	get_memory_usage(&total_mem, 0);
	res->Assign(n++, new Val(unsigned(total_mem), TYPE_COUNT));

	res->Assign(n++, new Val(unsigned(r.ru_minflt), TYPE_COUNT));
	res->Assign(n++, new Val(unsigned(r.ru_majflt), TYPE_COUNT));
	res->Assign(n++, new Val(unsigned(r.ru_nswap), TYPE_COUNT));
	res->Assign(n++, new Val(unsigned(r.ru_inblock), TYPE_COUNT));
	res->Assign(n++, new Val(unsigned(r.ru_oublock), TYPE_COUNT));
	res->Assign(n++, new Val(unsigned(r.ru_nivcsw), TYPE_COUNT));

	SessionStats s;
	if ( sessions )
		sessions->GetStats(s);

#define ADD_STAT(x) \
	res->Assign(n++, new Val(unsigned(sessions ? x : 0), TYPE_COUNT));

	ADD_STAT(s.num_TCP_conns);
	ADD_STAT(s.num_UDP_conns);
	ADD_STAT(s.num_ICMP_conns);
	ADD_STAT(s.num_fragments);
	ADD_STAT(s.num_packets);
	ADD_STAT(s.num_timers);
	ADD_STAT(s.num_events_queued);
	ADD_STAT(s.num_events_dispatched);
	ADD_STAT(s.max_TCP_conns);
	ADD_STAT(s.max_UDP_conns);
	ADD_STAT(s.max_ICMP_conns);
	ADD_STAT(s.max_fragments);
	ADD_STAT(s.max_timers);

	return res;
	%}

## Returns statistics about the regular expression engine, such as the number
## of distinct matchers, DFA states, DFA state transitions, memory usage of
## DFA states, cache hits/misses, and average number of NFA states across all
## matchers.
##
## Returns: A record with matcher statistics.
##
## .. bro:see:: do_profiling
##              net_stats
##              resource_usage
##              dump_rule_stats
##              get_gap_summary
function get_matcher_stats%(%): matcher_stats
	%{
	RuleMatcher::Stats s;
	memset(&s, 0, sizeof(s));

	if ( rule_matcher )
		rule_matcher->GetStats(&s);

	RecordVal* r = new RecordVal(matcher_stats);
	r->Assign(0, new Val(s.matchers, TYPE_COUNT));
	r->Assign(1, new Val(s.dfa_states, TYPE_COUNT));
	r->Assign(2, new Val(s.computed, TYPE_COUNT));
	r->Assign(3, new Val(s.mem, TYPE_COUNT));
	r->Assign(4, new Val(s.hits, TYPE_COUNT));
	r->Assign(5, new Val(s.misses, TYPE_COUNT));
	r->Assign(6, new Val(s.avg_nfa_states, TYPE_COUNT));

	return r;
	%}

## Returns statistics about TCP gaps.
##
## Returns: A record with TCP gap statistics.
##
## .. bro:see:: do_profiling
##              net_stats
##              resource_usage
##              dump_rule_stats
##              get_matcher_stats
function get_gap_summary%(%): gap_info
	%{
	RecordVal* r = new RecordVal(gap_info);
	r->Assign(0, new Val(tot_ack_events, TYPE_COUNT));
	r->Assign(1, new Val(tot_ack_bytes, TYPE_COUNT));
	r->Assign(2, new Val(tot_gap_events, TYPE_COUNT));
	r->Assign(3, new Val(tot_gap_bytes, TYPE_COUNT));

	return r;
	%}

## Generates a table of the size of all global variables. The table index is
## the variable name and the value the variable size in bytes.
##
## Returns: A table that maps variable names to their sizes.
##
## .. bro:see:: global_ids
function global_sizes%(%): var_sizes
	%{
	TableVal* sizes = new TableVal(var_sizes);
	PDict(ID)* globals = global_scope()->Vars();
	IterCookie* c = globals->InitForIteration();

	ID* id;
	while ( (id = globals->NextEntry(c)) )
		if ( id->HasVal() && ! id->IsInternalGlobal() )
			{
			Val* id_name = new StringVal(id->Name());
			Val* id_size = new Val(id->ID_Val()->MemoryAllocation(),
						TYPE_COUNT);
			sizes->Assign(id_name, id_size);
			Unref(id_name);
			}

	return sizes;
	%}

## Generates a table with information about all global identifiers. The table
## value is a record containing the type name of the identifier, whether it is
## exported, a constant, an enum constant, redefinable, and its value (if it
## has one).
##
## Returns: A table that maps identifier names to information about them.
##
## .. bro:see:: global_sizes
function global_ids%(%): id_table
	%{
	TableVal* ids = new TableVal(id_table);
	PDict(ID)* globals = global_scope()->Vars();
	IterCookie* c = globals->InitForIteration();

	ID* id;
	while ( (id = globals->NextEntry(c)) )
		{
		if ( id->IsInternalGlobal() )
			continue;

		RecordVal* rec = new RecordVal(script_id);
		rec->Assign(0, new StringVal(type_name(id->Type()->Tag())));
		rec->Assign(1, new Val(id->IsExport(), TYPE_BOOL));
		rec->Assign(2, new Val(id->IsConst(), TYPE_BOOL));
		rec->Assign(3, new Val(id->IsEnumConst(), TYPE_BOOL));
		rec->Assign(4, new Val(id->IsRedefinable(), TYPE_BOOL));

		if ( id->HasVal() )
			{
			Val* val = id->ID_Val();
			Ref(val);
			rec->Assign(5, val);
			}

		Val* id_name = new StringVal(id->Name());
		ids->Assign(id_name, rec);
		Unref(id_name);
		}

	return ids;
	%}

## Returns the value of a global identifier.
##
## id: The global identifier.
##
## Returns the value of *id*. If *id* does not describe a valid identifier, the
## function returns the string ``"<unknown id>"`` or ``"<no ID value>"``.
function lookup_ID%(id: string%) : any
	%{
	ID* i = global_scope()->Lookup(id->CheckString());
	if ( ! i )
		return new StringVal("<unknown id>");

	if ( ! i->ID_Val() )
		return new StringVal("<no ID value>");

	return i->ID_Val()->Ref();
	%}

## Generates meta data about a record fields. The returned information
## includes the field name, whether it is logged, its value (if it has one),
## and its default value (if specified).
##
## rec: The record to inspect.
##
## Returns: A table that describes the fields of a record.
function record_fields%(rec: any%): record_field_table
	%{
	TableVal* fields = new TableVal(record_field_table);

	RecordVal* rv = rec->AsRecordVal();
	RecordType* rt = rv->Type()->AsRecordType();

	if ( rt->Tag() != TYPE_RECORD )
		{
		reporter->Error("non-record passed to record_fields");
		return fields;
		}

	for ( int i = 0; i < rt->NumFields(); ++i )
		{
		BroType* ft = rt->FieldType(i);
		TypeDecl* fd = rt->FieldDecl(i);
		Val* fv = rv->Lookup(i);

		if ( fv )
			Ref(fv);

		bool logged = (fd->attrs && fd->FindAttr(ATTR_LOG) != 0);

		RecordVal* nr = new RecordVal(record_field);
		nr->Assign(0, new StringVal(type_name(rt->Tag())));
		nr->Assign(1, new Val(logged, TYPE_BOOL));
		nr->Assign(2, fv);
		nr->Assign(3, rt->FieldDefault(i));

		Val* field_name = new StringVal(rt->FieldName(i));
		fields->Assign(field_name, nr);
		Unref(field_name);
		}

	return fields;
	%}

## Enables detailed collections of statistics about CPU/memory usage,
## connections, TCP states/reassembler, DNS lookups, timers, and script-level
## state. The script variable :bro:id:`profiling_file` holds the name of the
## file.
##
## .. bro:see:: net_stats
##              resource_usage
##              get_matcher_stats
##              dump_rule_stats
##              get_gap_summary
function do_profiling%(%) : bool
	%{
	if ( profiling_logger )
		profiling_logger->Log();

	return new Val(1, TYPE_BOOL);
	%}

## Checks whether a given IP address belongs to a local interface.
##
## ip: The IP address to check.
##
## Returns: True if *ip* belongs to a local interface.
function is_local_interface%(ip: addr%) : bool
	%{
	static uint32* addrs;
	static int len = -1;

	if ( len < 0 )
		{
		char host[MAXHOSTNAMELEN];

		strcpy(host, "localhost");
		gethostname(host, MAXHOSTNAMELEN);
		host[MAXHOSTNAMELEN-1] = '\0';

		struct hostent* ent = gethostbyname(host);

		for ( len = 0; ent->h_addr_list[len]; ++len )
			;

		addrs = new uint32[len + 1];
		for ( int i = 0; i < len; i++ )
			addrs[i] = *(uint32*) ent->h_addr_list[i];

		addrs[len++] = 0x0100007f; // 127.0.0.1
		}

#ifdef BROv6
	if ( ! is_v4_addr(ip) )
		{
		builtin_error("is_local_interface() only supports IPv4 addresses");
		return new Val(0, TYPE_BOOL);
		}

	uint32 ip4 = to_v4_addr(ip);
#else
	uint32 ip4 = ip;
#endif

	for ( int i = 0; i < len; i++ )
		if ( addrs[i] == ip4 )
			return new Val(1, TYPE_BOOL);

	return new Val(0, TYPE_BOOL);
	%}

## Write rule matcher statistics (DFA states, transitions, memory usage, cache
## hits/misses) to a file.
##
## f: The file to write to.
##
## Returns: True (unconditionally).
##
## .. bro:see:: do_profiling
##              resource_usage
##              get_matcher_stats
##              net_stats
##              get_gap_summary
##
## .. todo:: The return value should be changed to any or check appropriately.
function dump_rule_stats%(f: file%): bool
	%{
	if ( rule_matcher )
		rule_matcher->DumpStats(f);

	return new Val(1, TYPE_BOOL);
	%}

## Checks wheter Bro is terminating.
##
## Returns: True if Bro is in the process of shutting down.
##
## .. bro:see: terminate
function bro_is_terminating%(%): bool
	%{
	return new Val(terminating, TYPE_BOOL);
	%}

## Returns the hostname of the machine Bro runs on.
##
## Returns: The hostname of the machine Bro runs on.
function gethostname%(%) : string
	%{
	char buffer[MAXHOSTNAMELEN];
	if ( gethostname(buffer, MAXHOSTNAMELEN) < 0 )
		strcpy(buffer, "<unknown>");

	buffer[MAXHOSTNAMELEN-1] = '\0';
	return new StringVal(buffer);
	%}

# ===========================================================================
#
#                                 Conversion
#
# ===========================================================================

## Converts a :bro:type:`string` to a :bro:type:`int`.
##
## str: The :bro:type:`string` to convert.
##
## Returns: The :bro:type:`string` *str* as :bro:type:`int`.
##
## .. bro:see:: to_addr to_port
function to_int%(str: string%): int
	%{
	const char* s = str->CheckString();
	char* end_s;

	long l = strtol(s, &end_s, 10);
	int i = int(l);

#if 0
	// Not clear we should complain.  For example, is " 205 "
	// a legal conversion?
	if ( s[0] == '\0' || end_s[0] != '\0' )
		builtin_error("bad conversion to integer", @ARG@[0]);
#endif

	return new Val(i, TYPE_INT);
	%}


## Converts a (positive) :bro:type:`int` to a :bro:type:`count`.
##
## n: The :bro:type:`int` to convert.
##
## Returns: The :bro:type:`int` *n* as unsigned integer or 0 if *n* < 0.
function int_to_count%(n: int%): count
	%{
	if ( n < 0 )
		{
		builtin_error("bad conversion to count", @ARG@[0]);
		n = 0;
		}
	return new Val(n, TYPE_COUNT);
	%}

## Converts a :bro:type:`double` to a :bro:type:`count`.
##
## d: The :bro:type:`double` to convert.
##
## Returns: The :bro:type:`double` *d* as unsigned integer or 0 if *d* < 0.0.
##
## .. bro:see:: double_to_time
function double_to_count%(d: double%): count
	%{
	if ( d < 0.0 )
		builtin_error("bad conversion to count", @ARG@[0]);

	return new Val(bro_uint_t(rint(d)), TYPE_COUNT);
	%}

## Converts a :bro:type:`string` to a :bro:type:`count`.
##
## str: The :bro:type:`string` to convert.
##
## Returns: The :bro:type:`string` *str* as unsigned integer or if in invalid
##          format.
##
## .. bro:see:: to_addr to_int to_port
function to_count%(str: string%): count
	%{
	const char* s = str->CheckString();
	char* end_s;

	uint64 u = (uint64) strtoll(s, &end_s, 10);

	if ( s[0] == '\0' || end_s[0] != '\0' )
    	{
		builtin_error("bad conversion to count", @ARG@[0]);
        u = 0;
        }

	return new Val(u, TYPE_COUNT);
	%}

## Converts an :bro:type:`interval` to a :bro:type:`double`.
##
## i: The :bro:type:`interval` to convert.
##
## Returns: The :bro:type:`interval` *i* as :bro:type:`double`.
##
## .. bro:see:: double_to_interval
function interval_to_double%(i: interval%): double
	%{
	return new Val(i, TYPE_DOUBLE);
	%}

## Converts a :bro:type:`time` value to a :bro:type:`double`.
##
## t: The :bro:type:`interval` to convert.
##
## Returns: The :bro:type:`time` value *t* as :bro:type:`double`.
##
## .. bro:see:: double_to_time
function time_to_double%(t: time%): double
	%{
	return new Val(t, TYPE_DOUBLE);
	%}

## Converts a :bro:type:`time` value to a :bro:type:`double`.
##
## t: The :bro:type:`interval` to convert.
##
## Returns: The :bro:type:`time` value *t* as :bro:type:`double`.
##
## .. bro:see:: time_to_double double_to_count
function double_to_time%(d: double%): time
	%{
	return new Val(d, TYPE_TIME);
	%}

## Converts a :bro:type:`double` to an :bro:type:`interval`.
##
## d: The :bro:type:`double` to convert.
##
## Returns: The :bro:type:`double` *d* as :bro:type:`interval`.
##
## .. bro:see:: interval_to_double
function double_to_interval%(d: double%): interval
	%{
	return new Val(d, TYPE_INTERVAL);
	%}

## Converts a :bro:type:`addr` to a :bro:type:`count`.
##
## a: The :bro:type:`addr` to convert.
##
## Returns: The :bro:type:`addr` *a* as :bro:type:`count`.
##
## .. bro:see:: addr_to_ptr_name
function addr_to_count%(a: addr%): count
	%{
#ifdef BROv6
	if ( ! is_v4_addr(a) )
		{
		builtin_error("conversion of non-IPv4 address to count", @ARG@[0]);
		return new Val(0, TYPE_COUNT);
		}

	uint32 addr = to_v4_addr(a);
#else
	uint32 addr = a;
#endif
	return new Val(ntohl(addr), TYPE_COUNT);
	%}

## Converts a :bro:type:`addr` to a :bro:type:`count`.
##
## a: The :bro:type:`addr` to convert.
##
## Returns: The :bro:type:`addr` *a* as :bro:type:`count`.
##
## .. bro:see:: count_to_port
function port_to_count%(p: port%): count
	%{
	return new Val(p->Port(), TYPE_COUNT);
	%}

## Converts a :bro:type:`count` and ``transport_proto`` to a :bro:type:`port`.
##
## a: The :bro:type:`addr` to convert.
##
## Returns: The :bro:type:`addr` *a* as :bro:type:`count`.
##
## .. bro:see:: port_to_count
function count_to_port%(c: count, t: transport_proto%): port
	%{
	return new PortVal(c, (TransportProto)(t->InternalInt()));
	%}

## Converts a :bro:type:`string` to an :bro:type:`addr`.
##
## ip: The :bro:type:`string` to convert.
##
## Returns: The :bro:type:`string` *ip* as :bro:type:`addr`.
##
## .. bro:see:: to_count to_int to_port count_to_v4_addr raw_bytes_to_v4_addr
function to_addr%(ip: string%): addr
	%{
	char* s = ip->AsString()->Render();
	Val* ret = new AddrVal(s);
	delete [] s;
	return ret;
	%}

## Converts a :bro:type:`count` to an :bro:type:`addr`.
##
## ip: The :bro:type:`count` to convert.
##
## Returns: The :bro:type:`count` *ip* as :bro:type:`addr`.
##
## .. bro:see:: raw_bytes_to_v4_addr to_addr
function count_to_v4_addr%(ip: count%): addr
	%{
	if ( ip > 4294967295LU )
		{
		builtin_error("conversion of non-IPv4 count to addr", @ARG@[0]);
		return new AddrVal(uint32(0));
		}

	return new AddrVal(htonl(uint32(ip)));
	%}

## Converts a :bro:type:`string` of bytes into an IP address. In particular,
## this function interprets the first 4 bytes of the string as an IPv4 address
## in network order.
##
## b: The raw bytes (:bro:type:`string`) to convert.
##
## Returns: The byte :bro:type:`string` *ip* as :bro:type:`addr`.
##
## .. bro:see:: raw_bytes_to_v4_addr to_addr
function raw_bytes_to_v4_addr%(b: string%): addr
	%{
	uint32 a = 0;

	if ( b->Len() < 4 )
		builtin_error("too short a string as input to raw_bytes_to_v4_addr()");

	else
		{
		const u_char* bp = b->Bytes();
		a = (bp[0] << 24) | (bp[1] << 16) | (bp[2] << 8) | bp[3];
		}

	return new AddrVal(htonl(a));
	%}

## Creates a :bro:type:`port` from a given number and transport protocol.
##
## num: The port number.
##
## proto: THe transport protocol of the port.
##
## Returns: A :bro:type:`port` with number *num* and transport protocol
##          *proto*.
##
## .. bro:see:: to_addr to_count to_int
function to_port%(num: count, proto: transport_proto%): port
	%{
	return new PortVal(num, (TransportProto)proto->AsEnum());
	%}

## Converts a reverse pointer name to an address. For example,
## ``1.0.168.192.in-addr.arpa`` to ``192.168.0.1``.
##
## s: The string with the reverse pointer name.
##
## Returns: The IP address corresponding to *s*.
##
## .. bro:see:: addr_to_ptr_name parse_dotted_addr
function ptr_name_to_addr%(s: string%): addr
	%{
	int a[4];
	uint32 addr;

	if ( sscanf(s->CheckString(),
			"%d.%d.%d.%d.in-addr.arpa",
			a, a+1, a+2, a+3) != 4 )
		{
		builtin_error("bad PTR name", @ARG@[0]);
		addr = 0;
		}
	else
		addr = (a[3] << 24) | (a[2] << 16) | (a[1] << 8) | a[0];

	return new AddrVal(htonl(addr));
	%}

## Converts an IP address to a reverse pointer name. For example,
## ``192.168.0.1`` to ``1.0.168.192.in-addr.arpa``.
##
## a: The IP address to convert to a reverse pointer name.
##
## Returns: The reverse pointer representation of *a*.
##
## .. bro:see:: addr_to_count ptr_name_to_addr parse_dotted_addr
function addr_to_ptr_name%(a: addr%): string
	%{
	// ## Question:
	// uint32 addr = ntohl((*args)[0]->InternalUnsigned());
	uint32 addr;
#ifdef BROv6
	if ( is_v4_addr(a) )
		addr = a[3];
	else
		{
		builtin_error("conversion of non-IPv4 address to net", @ARG@[0]);
		addr = 0;
		}
#else
	addr = a;
#endif

	addr = ntohl(addr);
	uint32 a3 = (addr >> 24) & 0xff;
	uint32 a2 = (addr >> 16) & 0xff;
	uint32 a1 = (addr >> 8) & 0xff;
	uint32 a0 = addr & 0xff;

	char buf[256];
	sprintf(buf, "%u.%u.%u.%u.in-addr.arpa", a0, a1, a2, a3);

	return new StringVal(buf);
	%}

# Transforms n0.n1.n2.n3 -> addr.

## Converts a decimal dotted IP address in a :bro:type:`string` to an
## :bro:type:`addr` type.
##
## s: The IP address in the form ``n0.n1.n2.n3``.
##
## Returns: The IP address as type :bro:type:`addr`.
##
## .. bro:see:: addr_to_ptr_name parse_dotted_addr addr_to_count
function parse_dotted_addr%(s: string%): addr
	%{
	return new AddrVal(dotted_to_addr(s->CheckString()));
	%}

%%{
static Val* parse_port(const char* line)
	{
	RecordVal* r = new RecordVal(ftp_port);

	int bytes[6];
	if ( line && sscanf(line, "%d,%d,%d,%d,%d,%d",
			&bytes[0], &bytes[1], &bytes[2],
			&bytes[3], &bytes[4], &bytes[5]) == 6 )
		{
		int good = 1;

		for ( int i = 0; i < 6; ++i )
			if ( bytes[i] < 0 || bytes[i] > 255 )
				{
				good = 0;
				break;
				}

		uint32 addr = (bytes[0] << 24) | (bytes[1] << 16) |
				(bytes[2] << 8) | bytes[3];
		uint32 port = (bytes[4] << 8) | bytes[5];

		// Since port is unsigned, no need to check for < 0.
		if ( port > 65535 )
			{
			port = 0;
			good = 0;
			}

		r->Assign(0, new AddrVal(htonl(addr)));
		r->Assign(1, new PortVal(port, TRANSPORT_TCP));
		r->Assign(2, new Val(good, TYPE_BOOL));
		}
	else
		{
		r->Assign(0, new AddrVal(uint32(0)));
		r->Assign(1, new PortVal(0, TRANSPORT_TCP));
		r->Assign(2, new Val(0, TYPE_BOOL));
		}

	return r;
	}

static Val* parse_eftp(const char* line)
	{
	RecordVal* r = new RecordVal(ftp_port);

	int net_proto = 0;	// currently not used
	uint32 addr = 0;
	int port = 0;
	int good = 0;

	if ( line )
		{
		while ( isspace(*line) )	// skip whitespace
			++line;

		char delimiter = *line;
		good = 1;
		char* next_delim;

		++line;	// cut off delimiter
		net_proto = strtol(line, &next_delim, 10);	// currently ignored
		if ( *next_delim != delimiter )
			good = 0;

		line = next_delim + 1;
		if ( *line != delimiter )	// default of 0 is ok
			{
			addr = dotted_to_addr(line);
			if ( addr == 0 )
				good = 0;
			}

		// FIXME: check for garbage between IP and delimiter.
		line = strchr(line, delimiter);

		++line;	// now the port
		port = strtol(line, &next_delim, 10);
		if ( *next_delim != delimiter )
			good = 0;
		}

	r->Assign(0, new AddrVal(addr));
	r->Assign(1, new PortVal(port, TRANSPORT_TCP));
	r->Assign(2, new Val(good, TYPE_BOOL));

	return r;
	}
%%}

## Converts a string representation of the FTP PORT command to an ``ftp_port``.
##
## s: The string of the FTP PORT command, e.g., ``"10,0,0,1,4,31"``.
##
## Returns: The FTP PORT, e.g., ``[h=10.0.0.1, p=1055/tcp, valid=T]``
##
## .. bro:see:: parse_eftp_port parse_ftp_pasv parse_ftp_epsv fmt_ftp_port
function parse_ftp_port%(s: string%): ftp_port
	%{
	return parse_port(s->CheckString());
	%}

## Converts a string representation of the FTP EPRT command to an ``ftp_port``.
## (see `RFC 2428 <http://tools.ietf.org/html/rfc2428>`_).
## The format is ``EPRT<space><d><net-prt><d><net-addr><d><tcp-port><d>``,
## where ``<d>`` is a delimiter in the ASCII range 33-126 (usually ``|``).
##
## s: The string of the FTP PORT command, e.g., ``"10,0,0,1,4,31"``.
##
## Returns: The FTP PORT, e.g., ``[h=10.0.0.1, p=1055/tcp, valid=T]``
##
## .. bro:see:: parse_ftp_port parse_ftp_pasv parse_ftp_epsv fmt_ftp_port
function parse_eftp_port%(s: string%): ftp_port
	%{
	return parse_eftp(s->CheckString());
	%}

## Converts the result of the FTP PASV command to an ``ftp_port``.
##
## str: The string containing the result of the FTP PASV command.
##
## Returns: The FTP PORT, e.g., ``[h=10.0.0.1, p=1055/tcp, valid=T]``
##
## .. bro:see:: parse_ftp_port parse_eftp_port parse_ftp_epsv fmt_ftp_port
function parse_ftp_pasv%(str: string%): ftp_port
	%{
	const char* s = str->CheckString();
	const char* line = strchr(s, '(');
	if ( line )
		++line;	// move past '('
	else if ( (line = strstr(s, "PORT")) )
		line += 5;	// Skip over
	else if ( (line = strchr(s, ',')) )
		{ // Look for comma-separated list.
		while ( --line >= s && isdigit(*line) )
			;	// Back up over preceding digits.
		++line;	// now points to first digit, or beginning of s
		}

	return parse_port(line);
	%}

## Converts the result of the FTP EPSV command to an ``ftp_port``.
## See `RFC 2428 <http://tools.ietf.org/html/rfc2428>`_.
## The format is ``<text> (<d><d><d><tcp-port><d>)``, where ``<d>`` is a
## delimiter in the ASCII range 33-126 (usually ``|``).
##
## str: The string containing the result of the FTP PASV command.
##
## Returns: The FTP PORT, e.g., ``[h=10.0.0.1, p=1055/tcp, valid=T]``
##
## .. bro:see:: parse_ftp_port parse_eftp_port parse_ftp_pasv fmt_ftp_port
function parse_ftp_epsv%(str: string%): ftp_port
	%{
	const char* s = str->CheckString();
	const char* line = strchr(s, '(');
	if ( line )
		++line; // move past '('
	return parse_eftp(line);
	%}

## Formats an IP address and TCP port as an FTP PORT command. For example,
## ``10.0.0.1`` and ``1055/tcp`` yields ``"10,0,0,1,4,31"``.
##
## a: The IP address.
##
## p: The TCP port.
##
## Returns: The FTP PORT string.
##
## .. bro:see:: parse_ftp_port parse_eftp_port parse_ftp_pasv parse_ftp_epsv
function fmt_ftp_port%(a: addr, p: port%): string
	%{
#ifdef BROv6
	if ( ! is_v4_addr(a) )
		builtin_error("conversion of non-IPv4 address to net", @ARG@[0]);

	uint32 addr = to_v4_addr(a);
#else
	uint32 addr = a;
#endif
	addr = ntohl(addr);
	uint32 pn = p->Port();
	return new StringVal(fmt("%d,%d,%d,%d,%d,%d",
					addr >> 24, (addr >> 16) & 0xff,
					(addr >> 8) & 0xff, addr & 0xff,
					pn >> 8, pn & 0xff));
	%}

## Decode a NetBIOS name.  See http://support.microsoft.com/kb/194203.
##
## name: The encoded NetBIOS name, e.g., ``"FEEIEFCAEOEFFEECEJEPFDCAEOEBENEF:``.
##
## Returns: The decoded NetBIOS name, e.g., ``"THE NETBIOS NAME"``.
##
## .. bro:see:: decode_netbios_name_type
function decode_netbios_name%(name: string%): string
	%{
	char buf[16];
	char result[16];
	const u_char* s = name->Bytes();
	int i, j;

	for ( i = 0, j = 0; i < 16; ++i )
		{
		char c0 = (j < name->Len()) ? toupper(s[j++]) : 'A';
		char c1 = (j < name->Len()) ? toupper(s[j++]) : 'A';
		buf[i] = ((c0 - 'A') << 4) + (c1 - 'A');
		}

	for ( i = 0; i < 15; ++i )
		{
		if ( isalnum(buf[i]) || ispunct(buf[i]) ||
		     // \x01\x02 is seen in at least one case as the first two bytes.
		     // I think that any \x01 and \x02 should always be passed through.
		     buf[i] < 3 )
			result[i] = buf[i];
		else
			break;
		}

	return new StringVal(i, result);
	%}

## Converts a NetBIOS name type to its corresonding numeric value.
## See http://support.microsoft.com/kb/163409.
##
## name: The NetBIOS name type.
##
## Returns: The numeric value of *name*.
##
## .. bro:see:: decode_netbios_name
function decode_netbios_name_type%(name: string%): count
	%{
	const u_char* s = name->Bytes();
	char return_val = ((toupper(s[30]) - 'A') << 4) + (toupper(s[31]) - 'A');
	return new Val(return_val, TYPE_COUNT);
	%}

## Converts a string of bytes into its hexadecimal representation, e.g.,
## ``"04"`` to ``"3034"``.
##
## bytestring: The string of bytes.
##
## Returns: The hexadecimal reprsentation of *bytestring*.
##
## .. bro:see:: hexdump
function bytestring_to_hexstr%(bytestring: string%): string
	%{
	bro_uint_t len = bytestring->AsString()->Len();
	const u_char* bytes = bytestring->AsString()->Bytes();
	char hexstr[(2 * len) + 1];

	hexstr[0] = 0;
	for ( bro_uint_t i = 0; i < len; ++i )
		snprintf(hexstr + (2 * i), 3, "%.2hhx", bytes[i]);

	return new StringVal(hexstr);
	%}

## Decodes a Base64-encoded string.
##
## s: The Base64-encoded string.
##
## Returns: The decoded version of *s*.
##
## .. bro:see:: decode_base64_custom
function decode_base64%(s: string%): string
	%{
	BroString* t = decode_base64(s->AsString());
	if ( t )
		return new StringVal(t);
	else
		{
		reporter->Error("error in decoding string %s", s->CheckString());
		return new StringVal("");
		}
	%}

## Decodes a Base64-encoded string with a custom alphabet.
##
## s: The Base64-encoded string.
##
## a: The custom alphabet. The empty string indicates the default alphabet. The
##    lengh of *a* must bt 64. For example, a custom alphabet could be
##    ``"!#$%&/(),-.:;<>@[]^ `_{|}~abcdefghijklmnopqrstuvwxyz0123456789+?"``.
##
## Returns: The decoded version of *s*.
##
## .. bro:see:: decode_base64
function decode_base64_custom%(s: string, a: string%): string
	%{
	BroString* t = decode_base64(s->AsString(), a->AsString());
	if ( t )
		return new StringVal(t);
	else
		{
		reporter->Error("error in decoding string %s", s->CheckString());
		return new StringVal("");
		}
	%}

%%{
#include "DCE_RPC.h"

typedef struct {
	uint32 time_low;
	uint16 time_mid;
	uint16 time_hi_and_version;
	uint8 clock_seq_hi_and_reserved;
	uint8 clock_seq_low;
	uint8 node[6];
} bro_uuid_t;
%%}

## Converts a bytes representation of a UUID into its string form. For example,
## given a string of 16 bytes, it produces an output string in this format:
## ``550e8400-e29b-41d4-a716-446655440000``.
## See `<http://en.wikipedia.org/wiki/Universally_unique_identifier>`_.
##
## uuid: The 16 bytes of the UUID.
##
## Returns: The string representation of *uuid*.
function uuid_to_string%(uuid: string%): string
	%{
	if ( uuid->Len() != 16 )
		return new StringVal("<Invalid UUID>");

	bro_uuid_t* id = (bro_uuid_t*) uuid->Bytes();

	static char s[1024];
	char* sp = s;

	sp += snprintf(sp, s + sizeof(s) - sp,
		"%08x-%04x-%04x-%02x%02x-%02x%02x%02x%02x%02x%02x",
		id->time_low, id->time_mid, id->time_hi_and_version,
		id->clock_seq_hi_and_reserved, id->clock_seq_low,
		id->node[0],
		id->node[1],
		id->node[2],
		id->node[3],
		id->node[4],
		id->node[5]);

	return new StringVal(s);
	%}

## Merges and compiles two regular expressions at initialization time.
##
## p1: The first pattern.
##
## p2: The second pattern.
##
## Returns: The compiled pattern of the concatentation of *p1* and *p2*.
##
## .. bro:see:: convert_for_pattern string_to_pattern
##
## .. note::
##
##      This function must be called at Bro startup time, e.g., in the event
##      :bro:id:`bro_init`.
function merge_pattern%(p1: pattern, p2: pattern%): pattern
	%{
	if ( bro_start_network_time != 0.0 )
		{
		builtin_error("merge_pattern can only be called at init time");
		return 0;
		}

	RE_Matcher* re = new RE_Matcher();
	re->AddPat(p1->PatternText());
	re->AddPat(p2->PatternText());
	re->Compile();
	return new PatternVal(re);
	%}

%%{
char* to_pat_str(int sn, const char* ss)
	{
	const char special_re_char[] = "^$-:\"\\/|*+?.(){}[]";

	char* pat = new char[sn * 4 + 1];
	int pat_len = 0;

	for ( int i = 0; i < sn; ++i )
		{
		if ( ! strchr(special_re_char, ss[i]) )
			pat[pat_len++] = ss[i];
		else
			{
			pat[pat_len++] = '\\';
			pat[pat_len++] = ss[i];
			}
		}
	pat[pat_len] = '\0';
	return pat;
	}
%%}

## Escapes a string so that it becomes a valid :bro:type:`pattern` and can be
## used with the :bro:id:`string_to_pattern`. Any character from the set
## ``^$-:"\/|*+?.(){}[]`` is prefixed with a ``\``.
##
## s: The string to escape.
##
## Returns: An escaped version of *s* that has the structure of a valid
##          :bro:type:`pattern`.
##
## .. bro:see:: merge_pattern string_to_pattern
##
function convert_for_pattern%(s: string%): string
	%{
	char* t = to_pat_str(s->Len(), (const char*)(s->Bytes()));
	StringVal* ret = new StringVal(t);
	delete [] t;
	return ret;
	%}

## Converts a :bro:type:`string` into a :bro:type:`pattern`.
##
## s: The string to convert.
##
## convert: If true, *s* is first passed through the function
##          :bro:id:`convert_for_pattern` to escape special characters of
##          patterns.
##
## Returns: *s* as :bro:type:`pattern`.
##
## .. bro:see:: convert_for_pattern merge_pattern
##
## .. note::
##
##      This function must be called at Bro startup time, e.g., in the event
##      :bro:id:`bro_init`.
function string_to_pattern%(s: string, convert: bool%): pattern
	%{
	if ( bro_start_network_time != 0.0 )
		{
		builtin_error("string_to_pattern can only be called at init time");
		return 0;
		}

	const char* ss = (const char*) (s->Bytes());
	int sn = s->Len();
	char* pat;

	if ( convert )
		pat = to_pat_str(sn, ss);
	else
		{
		pat = new char[sn+1];
		memcpy(pat, ss, sn);
		pat[sn] = '\0';
		}

	RE_Matcher* re = new RE_Matcher(pat);
	delete [] pat;
	re->Compile();
	return new PatternVal(re);
	%}

## Formats a given time value according to a format string.
##
## fmt: The format string. See ``man strftime`` for the syntax.
##
## d: The time value.
##
## Returns: The time *d* formatted according to *fmt*.
function strftime%(fmt: string, d: time%) : string
	%{
	static char buffer[128];

	time_t t = time_t(d);

	if ( strftime(buffer, 128, fmt->CheckString(), localtime(&t)) == 0 )
		return new StringVal("<strftime error>");

	return new StringVal(buffer);
	%}

# ===========================================================================
#
#                           Network Type Processing
#
# ===========================================================================

## Masks an address down to the number of given upper bits. For example,
## ``mask_addr(1.2.3.4, 18)`` returns ``1.2.0.0``.
##
## a: The address to mask.
##
## top_bits_to_keep: The number of top bits to keep in *a*; must be greater
##                   than 0 and less than 33.
##
## Returns: The address *a* masked down to *top_bits_to_keep* bits.
##
## .. bro:see:: remask_addr
function mask_addr%(a: addr, top_bits_to_keep: count%): subnet
	%{
	return new SubNetVal(mask_addr(a, top_bits_to_keep), top_bits_to_keep);
	%}

## Takes some top bits (e.g., subnet address) from one address and the other
## bits (intra-subnet part) from a second address and merges them to get a new
## address. This is useful for anonymizing at subnet level while preserving
## serial scans.
##
## a1: The address to mask with *top_bits_from_a1*.
##
## a2: The address to take the remaining bits from.
##
## top_bits_from_a1: The number of top bits to keep in *a1*; must be greater
##                   than 0 and less than 33.
##
## Returns: The address *a* masked down to *top_bits_to_keep* bits.
##
## .. bro:see:: mask_addr
function remask_addr%(a1: addr, a2: addr, top_bits_from_a1: count%): addr
	%{
#ifdef BROv6
	if ( ! is_v4_addr(a1) || ! is_v4_addr(a2) )
		{
		builtin_error("cannot use remask_addr on IPv6 addresses");
		return new AddrVal(a1);
		}

	uint32 x1 = to_v4_addr(a1);
	uint32 x2 = to_v4_addr(a2);
#else
	uint32 x1 = a1;
	uint32 x2 = a2;
#endif
	return new AddrVal(
		mask_addr(x1, top_bits_from_a1) |
		(x2 ^ mask_addr(x2, top_bits_from_a1)) );
	%}

## Checks whether a given :bro:type:`port` has TCP as transport protocol.
##
## p: The :bro:type:`port` to check.
##
## Returns: True iff *p* is a TCP port.
##
## .. bro:see:: is_udp_port is_icmp_port
function is_tcp_port%(p: port%): bool
	%{
	return new Val(p->IsTCP(), TYPE_BOOL);
	%}

## Checks whether a given :bro:type:`port` has UDP as transport protocol.
##
## p: The :bro:type:`port` to check.
##
## Returns: True iff *p* is a UDP port.
##
## .. bro:see:: is_icmp_port is_tcp_port
function is_udp_port%(p: port%): bool
	%{
	return new Val(p->IsUDP(), TYPE_BOOL);
	%}

## Checks whether a given :bro:type:`port` has ICMP as transport protocol.
##
## p: The :bro:type:`port` to check.
##
## Returns: True iff *p* is a ICMP port.
##
## .. bro:see:: is_tcp_port is_udp_port
function is_icmp_port%(p: port%): bool
	%{
	return new Val(p->IsICMP(), TYPE_BOOL);
	%}

%%{
EnumVal* map_conn_type(TransportProto tp)
	{
	switch ( tp ) {
	case TRANSPORT_UNKNOWN:
		return new EnumVal(0, transport_proto);
		break;

	case TRANSPORT_TCP:
		return new EnumVal(1, transport_proto);
		break;

	case TRANSPORT_UDP:
		return new EnumVal(2, transport_proto);
		break;

	case TRANSPORT_ICMP:
		return new EnumVal(3, transport_proto);
		break;

	default:
		reporter->InternalError("bad connection type in map_conn_type()");
	}

	// Cannot be reached;
	assert(false);
	return 0; // Make compiler happy.
	}
%%}

## Extracts the transport protocol from a connection.
##
## cid: The connection identifier.
##
## Returns: The transport protocol of the connection identified by *id*.
##
## .. bro:see:: get_port_transport_proto
##              get_orig_seq get_resp_seq
function get_conn_transport_proto%(cid: conn_id%): transport_proto
	%{
	Connection* c = sessions->FindConnection(cid);
	if ( ! c )
		{
		builtin_error("unknown connection id in get_conn_transport_proto()", cid);
		return new EnumVal(0, transport_proto);
		}

	return map_conn_type(c->ConnTransport());
	%}

## Extracts the transport protocol from a :bro:type:`port`.
##
## p: The port.
##
## Returns: The transport protocol of the port *p*.
##
## .. bro:see:: get_conn_transport_proto
##              get_orig_seq get_resp_seq
function get_port_transport_proto%(p: port%): transport_proto
	%{
	return map_conn_type(p->PortType());
	%}

## Checks whether a connection is (still) active.
##
## c: The connection id to check.
##
## Returns: True if the connection identified by *c* exists.
##
## .. bro:see:: lookup_connection
function connection_exists%(c: conn_id%): bool
	%{
	if ( sessions->FindConnection(c) )
		return new Val(1, TYPE_BOOL);
	else
		return new Val(0, TYPE_BOOL);
	%}

## Returns the :bro:type:`connection` record for a given connection identifier.
##
## cid: The connection ID.
##
## Returns: The :bro:type:`connection` record for *cid*. If *cid* does not point
##          to an existing connection, the function generates a run-time error
##          and returns a dummy value.
##
## .. bro:see:: connection_exists
function lookup_connection%(cid: conn_id%): connection
	%{
	Connection* conn = sessions->FindConnection(cid);
	if ( conn )
		return conn->BuildConnVal();

	builtin_error("connection ID not a known connection", cid);

	// Return a dummy connection record.
	RecordVal* c = new RecordVal(connection_type);

	RecordVal* id_val = new RecordVal(conn_id);
	id_val->Assign(0, new AddrVal((unsigned int) 0));
	id_val->Assign(1, new PortVal(ntohs(0), TRANSPORT_UDP));
	id_val->Assign(2, new AddrVal((unsigned int) 0));
	id_val->Assign(3, new PortVal(ntohs(0), TRANSPORT_UDP));
	c->Assign(0, id_val);

	RecordVal* orig_endp = new RecordVal(endpoint);
	orig_endp->Assign(0, new Val(0, TYPE_COUNT));
	orig_endp->Assign(1, new Val(int(0), TYPE_COUNT));

	RecordVal* resp_endp = new RecordVal(endpoint);
	resp_endp->Assign(0, new Val(0, TYPE_COUNT));
	resp_endp->Assign(1, new Val(int(0), TYPE_COUNT));

	c->Assign(1, orig_endp);
	c->Assign(2, resp_endp);

	c->Assign(3, new Val(network_time, TYPE_TIME));
	c->Assign(4, new Val(0.0, TYPE_INTERVAL));
	c->Assign(5, new TableVal(string_set));	// service
	c->Assign(6, new StringVal(""));	// addl
	c->Assign(7, new Val(0, TYPE_COUNT));	// hot
	c->Assign(8, new StringVal(""));	// history

	return c;
	%}

%%{
#include "HTTP.h"

const char* conn_id_string(Val* c)
	{
	Val* id = (*(c->AsRecord()))[0];
	const val_list* vl = id->AsRecord();

	addr_type orig_h = (*vl)[0]->AsAddr();
	uint32 orig_p = (*vl)[1]->AsPortVal()->Port();
	addr_type resp_h = (*vl)[2]->AsAddr();
	uint32 resp_p = (*vl)[3]->AsPortVal()->Port();

	return fmt("%s/%u -> %s/%u\n", dotted_addr(orig_h), orig_p, dotted_addr(resp_h), resp_p);
	}
%%}

## Skips the data of the HTTP entity.
##
## c: The HTTP connection.
##
## is_orig: If true, the client data is skipped and the server data otherwise.
##
## .. bro:see:: skip_smtp_data
function skip_http_entity_data%(c: connection, is_orig: bool%): any
	%{
	AnalyzerID id = mgr.CurrentAnalyzer();
	if ( id )
		{
		Analyzer* ha = c->FindAnalyzer(id);

		if ( ha )
			{
			if ( ha->GetTag() == AnalyzerTag::HTTP )
				static_cast<HTTP_Analyzer*>(ha)->SkipEntityData(is_orig);
			else
				reporter->Error("non-HTTP analyzer associated with connection record");
			}
		else
			reporter->Error("could not find analyzer for skip_http_entity_data");

		}
	else
		reporter->Error("no analyzer associated with connection record");

	return 0;
	%}

## Unescapes all characters in a URI, i.e., decodes every ``%xx`` group.
##
## URI: The URI to unescape.
##
## Returns: The unescaped URI with all ``%xx`` groups decoded.
##
## .. note::
##
##      Unescaping reserved characters may cause loss of information. RFC 2396:
##      A URI is always in an "escaped" form, since escaping or unescaping a
##      completed URI might change its semantics.  Normally, the only time
##      escape encodings can safely be made is when the URI is being created
##      from its component parts.
function unescape_URI%(URI: string%): string
	%{
	const u_char* line = URI->Bytes();
	const u_char* const line_end = line + URI->Len();

	return new StringVal(unescape_URI(line, line_end, 0));
	%}

## Writes the current packet to a file.
##
## file_name: The name of the file to write the packet to.
##
## Returns: True on success.
##
## .. bro:see:: dump_packet get_current_packet send_current_packet
function dump_current_packet%(file_name: string%) : bool
	%{
	const struct pcap_pkthdr* hdr;
	const u_char* pkt;

	if ( ! current_pktsrc ||
	     ! current_pktsrc->GetCurrentPacket(&hdr, &pkt) )
		return new Val(0, TYPE_BOOL);

	if ( ! addl_pkt_dumper )
		addl_pkt_dumper = new PktDumper(0, true);

	addl_pkt_dumper->Open(file_name->CheckString());
	addl_pkt_dumper->Dump(hdr, pkt);

	return new Val(! addl_pkt_dumper->IsError(), TYPE_BOOL);
	%}

## Returns the currently processed PCAP packet.
##
## Returns: The currently processed packet, which is as a record
##          containing the timestamp, ``snaplen``, and packet data.
##
## .. bro:see:: dump_current_packet dump_packet send_current_packet
function get_current_packet%(%) : pcap_packet
	%{
	const struct pcap_pkthdr* hdr;
	const u_char* data;
	RecordVal* pkt = new RecordVal(pcap_packet);

	if ( ! current_pktsrc ||
	     ! current_pktsrc->GetCurrentPacket(&hdr, &data) )
		{
		pkt->Assign(0, new Val(0, TYPE_COUNT));
		pkt->Assign(1, new Val(0, TYPE_COUNT));
		pkt->Assign(2, new Val(0, TYPE_COUNT));
		pkt->Assign(3, new Val(0, TYPE_COUNT));
		pkt->Assign(4, new StringVal(""));
		return pkt;
		}

	pkt->Assign(0, new Val(uint32(hdr->ts.tv_sec), TYPE_COUNT));
	pkt->Assign(1, new Val(uint32(hdr->ts.tv_usec), TYPE_COUNT));
	pkt->Assign(2, new Val(hdr->caplen, TYPE_COUNT));
	pkt->Assign(3, new Val(hdr->len, TYPE_COUNT));
	pkt->Assign(4, new StringVal(hdr->caplen, (const char*) data));

	return pkt;
	%}

## Writes a given packet to a file.
##
## pkt: The PCAP packet.
##
## file_name: The name of the file to write *pkt* to.
##
## Returns: True on success
##
## .. bro:see:: get_current_packet dump_current_packet send_current_packet
function dump_packet%(pkt: pcap_packet, file_name: string%) : bool
	%{
	struct pcap_pkthdr hdr;
	const val_list* pkt_vl = pkt->AsRecord();

	hdr.ts.tv_sec = (*pkt_vl)[0]->AsCount();
	hdr.ts.tv_usec = (*pkt_vl)[1]->AsCount();
	hdr.caplen = (*pkt_vl)[2]->AsCount();
	hdr.len = (*pkt_vl)[3]->AsCount();

	if ( ! addl_pkt_dumper )
		addl_pkt_dumper = new PktDumper(0, true);

	addl_pkt_dumper->Open(file_name->CheckString());
	addl_pkt_dumper->Dump(&hdr, (*pkt_vl)[4]->AsString()->Bytes());

	return new Val(addl_pkt_dumper->IsError(), TYPE_BOOL);
	%}

%%{
#include "DNS_Mgr.h"
#include "Trigger.h"

class LookupHostCallback : public DNS_Mgr::LookupCallback {
public:
	LookupHostCallback(Trigger* arg_trigger, const CallExpr* arg_call,
				bool arg_lookup_name)
		{
		Ref(arg_trigger);
		trigger = arg_trigger;
		call = arg_call;
		lookup_name = arg_lookup_name;
		}

	~LookupHostCallback()
		{
		Unref(trigger);
		}

	// Overridden from DNS_Mgr:Lookup:Callback.
	virtual void Resolved(const char* name)
		{
		Val* result = new StringVal(name);
		trigger->Cache(call, result);
		Unref(result);
		trigger->Release();
		}

	virtual void Resolved(TableVal* addrs)
		{
		// No Ref() for addrs.
		trigger->Cache(call, addrs);
		trigger->Release();
		}

	virtual void Timeout()
		{
		if ( lookup_name )
			{
			Val* result = new StringVal("<\?\?\?>");
			trigger->Cache(call, result);
			Unref(result);
			}

		else
			{
			ListVal* lv = new ListVal(TYPE_ADDR);
			lv->Append(new AddrVal("0.0.0.0"));
			Val* result = lv->ConvertToSet();
			trigger->Cache(call, result);
			Unref(result);
			Unref(lv);
			}

		trigger->Release();
		}

private:
	Trigger* trigger;
	const CallExpr* call;
	bool lookup_name;
};
%%}

## Issues an asynchronous reverse DNS lookup and delays the function result.
## This function can therefore only be called inside a ``when`` condition,
## e.g., ``when ( local host = lookup_addr(10.0.0.1) ) { f(host); }``.
##
## host: The IP address to lookup.
##
## Returns: The DNS name of *host*.
##
## .. bro:see:: lookup_hostname
function lookup_addr%(host: addr%) : string
	%{
	// FIXME: It should be easy to adapt the function to synchronous
	// lookups if we're reading a trace.
	Trigger* trigger = frame->GetTrigger();

	if ( ! trigger)
		{
		builtin_error("lookup_addr() can only be called inside a when-condition");
		return new StringVal("<error>");
		}

	frame->SetDelayed();
	trigger->Hold();

#ifdef BROv6
	if ( ! is_v4_addr(host) )
		{
		// FIXME: This is a temporary work-around until we get this
		// fixed. We warn the user once, and always trigger a timeout.
		// Ticket #355 records the problem.
		static bool warned = false;
		if ( ! warned )
			{
			reporter->Warning("lookup_addr() only supports IPv4 addresses currently");
			warned = true;
			}

		trigger->Timeout();
		return 0;
		}

	dns_mgr->AsyncLookupAddr(to_v4_addr(host),
			new LookupHostCallback(trigger, frame->GetCall(), true));
#else
	dns_mgr->AsyncLookupAddr(host,
			new LookupHostCallback(trigger, frame->GetCall(), true));
#endif
	return 0;
	%}

## Issues an asynchronous DNS lookup and delays the function result.
## This function can therefore only be called inside a ``when`` condition,
## e.g., ``when ( local h = lookup_hostname("www.bro-ids.org") ) { f(h); }``.
##
## host: The hostname to lookup.
##
## Returns: A set of DNS A records associated with *host*.
##
## .. bro:see:: lookup_addr
function lookup_hostname%(host: string%) : addr_set
	%{
	// FIXME: Is should be easy to adapt the function to synchronous
	// lookups if we're reading a trace.
	Trigger* trigger = frame->GetTrigger();

	if ( ! trigger)
		{
		builtin_error("lookup_hostname() can only be called inside a when-condition");
		return new StringVal("<error>");
		}

	frame->SetDelayed();
	trigger->Hold();

	dns_mgr->AsyncLookupName(host->CheckString(),
			new LookupHostCallback(trigger, frame->GetCall(), false));
	return 0;
	%}

%%{
#ifdef USE_GEOIP
extern "C" {
#include <GeoIPCity.h>
}

static GeoIP* open_geoip_db(GeoIPDBTypes type)
	{
	GeoIP* geoip = 0;

	if ( GeoIP_db_avail(type) )
		geoip = GeoIP_open_type(type, GEOIP_MEMORY_CACHE);

	if ( ! geoip )
		reporter->Warning("Failed to open GeoIP database: %s",
		                  GeoIPDBFileName[type]);
	return geoip;
	}

#endif
%%}

## Performs a geo-lookup of an IP address.
## Requires Bro to be built with ``libgeoip``.
##
## a: The IP address to lookup.
##
## Returns: A record with country, region, city, latitude, and longitude.
##
## .. bro:see:: lookup_asn
function lookup_location%(a: addr%) : geo_location
	%{
	RecordVal* location = new RecordVal(geo_location);

#ifdef USE_GEOIP
	static bool geoip_initialized = false;
	static GeoIP* geoip = 0;
	static GeoIP* geoip_v6 = 0;
	static bool have_city_db = false;
	static bool have_cityv6_db = false;
	GeoIPRecord* gir = 0;
	const char* cc = 0;

	if ( ! geoip_initialized )
		{
		geoip_initialized = true;
		geoip = open_geoip_db(GEOIP_CITY_EDITION_REV0);

		if ( ! geoip )
			{
			geoip = open_geoip_db(GEOIP_COUNTRY_EDITION);
			if ( ! geoip )
				builtin_error("Can't initialize GeoIP City/Country database");
			else
				reporter->Warning("Fell back to GeoIP Country database");
			}
		else
			have_city_db = true;

#ifdef BROv6

#ifdef HAVE_GEOIP_CITY_EDITION_REV0_V6
		geoip_v6 = open_geoip_db(GEOIP_CITY_EDITION_REV0_V6);
		if ( geoip_v6 )
			have_cityv6_db = true;
#endif

#ifdef HAVE_GEOIP_COUNTRY_EDITION_V6
		if ( ! geoip_v6 )
			geoip_v6 = open_geoip_db(GEOIP_COUNTRY_EDITION_V6);
#endif
		if ( ! geoip_v6 )
			builtin_error("Can't initialize GeoIPv6 City/Country database");
#endif
		}

#ifdef BROv6

#ifdef HAVE_GEOIP_COUNTRY_EDITION_V6
	if ( geoip_v6 && ! is_v4_addr(a) )
		{
		geoipv6_t ga;
		memcpy(&ga, a, 16);
		if ( have_cityv6_db )
			gir = GeoIP_record_by_ipnum_v6(geoip_v6, ga);
		else
			cc = GeoIP_country_code_by_ipnum_v6(geoip_v6, ga);
		}
	else
#endif

	if ( geoip && is_v4_addr(a) )
		{
		uint32 addr = to_v4_addr(a);
		if ( have_city_db )
			gir = GeoIP_record_by_ipnum(geoip, ntohl(addr));
		else
			cc = GeoIP_country_code_by_ipnum(geoip, ntohl(addr));
		}

#else // not BROv6
	if ( geoip )
		{
		if ( have_city_db )
			gir = GeoIP_record_by_ipnum(geoip, ntohl(a));
		else
			cc = GeoIP_country_code_by_ipnum(geoip, ntohl(a));
		}
#endif

	if ( gir )
		{
		if ( gir->country_code )
			location->Assign(0, new StringVal(gir->country_code));

		if ( gir->region )
			location->Assign(1, new StringVal(gir->region));

		if ( gir->city )
			location->Assign(2, new StringVal(gir->city));

		if ( gir->latitude )
			location->Assign(3, new Val(gir->latitude,
							TYPE_DOUBLE));

		if ( gir->longitude )
			location->Assign(4, new Val(gir->longitude,
						TYPE_DOUBLE));

		GeoIPRecord_delete(gir);

		return location;
		}

	else if ( cc )
		{
		location->Assign(0, new StringVal(cc));
		return location;
		}

#else // not USE_GEOIP
	static int missing_geoip_reported = 0;

	if ( ! missing_geoip_reported )
		{
		builtin_error("Bro was not configured for GeoIP support");
		missing_geoip_reported = 1;
		}
#endif

	// We can get here even if we have GeoIP support if we weren't
	// able to initialize it or it didn't return any information for
	// the address.

	return location;
	%}

## Performs an AS lookup of an IP address.
##
## a: The IP address to lookup.
##
## Returns: The number of the AS that contains *a*.
##
## .. bro:see:: lookup_location
function lookup_asn%(a: addr%) : count
	%{
#ifdef USE_GEOIP
	static GeoIP* geoip_asn = 0;
	static bool geoip_asn_initialized = false;
	char* gir = 0;

	if ( ! geoip_asn_initialized )
		{
		geoip_asn_initialized = true;
		geoip_asn = open_geoip_db(GEOIP_ASNUM_EDITION);
		if ( ! geoip_asn )
			builtin_error("Can't initialize GeoIP ASNUM database");
		}

	if ( geoip_asn )
		{
#ifdef BROv6

// IPv6 support showed up in 1.4.5.
#ifdef HAVE_GEOIP_COUNTRY_EDITION_V6
		if ( ! is_v4_addr(a) )
			{
			geoipv6_t ga;
			memcpy(&ga, a, 16);
			gir = GeoIP_name_by_ipnum_v6(geoip_asn, ga);
			}
		else
#endif

		if ( is_v4_addr(a) )
			{
			uint32 addr = to_v4_addr(a);
			gir = GeoIP_name_by_ipnum(geoip_asn, ntohl(addr));
			}

#else // not BROv6
		gir = GeoIP_name_by_ipnum(geoip_asn, ntohl(a));
#endif
		}

	if ( gir )
		{
		// Move the pointer +2 so we don't return
		// the first two characters: "AS".
		return new Val(atoi(gir+2), TYPE_COUNT);
		}

#else // not USE_GEOIP
	static int missing_geoip_reported = 0;

	if ( ! missing_geoip_reported )
		{
		builtin_error("Bro was not configured for GeoIP ASN support");
		missing_geoip_reported = 1;
		}
#endif

	// We can get here even if we have GeoIP support, if we weren't
	// able to initialize it or it didn't return any information for
	// the address.
	return new Val(0, TYPE_COUNT);
	%}

%%{
#include <openssl/x509.h>
#include <openssl/asn1.h>
#include <openssl/x509_vfy.h>

// This is the indexed map of X509 certificate stores.
static map<Val*, X509_STORE*> x509_stores;

// ### NOTE: while d2i_X509 does not take a const u_char** pointer,
// here we assume d2i_X509 does not write to <data>, so it is safe to
// convert data to a non-const pointer.  Could some X509 guru verify
// this?

X509* d2i_X509_(X509** px, const u_char** in, int len)
	{
#ifdef OPENSSL_D2I_X509_USES_CONST_CHAR
	  return d2i_X509(px, in, len);
#else
	  return d2i_X509(px, (u_char**)in, len);
#endif
	}

%%}


## Verifies a certificate.
##
## der_cert: The X.509 certificate in DER format.
##
## cert_stack: Specifies a certificate chain to validate against, with index 0
##             typically being the root CA. Bro uses the Mozilla root CA list
##             by default.
##
## root_certs: A list of additional root certificates that extends
##             *cert_stack*.
##
## Returns: A status code of the verification which can be converted into an
##          ASCII string via :bro:id:`x509_err2str`.
##
## .. bro:see:: x509_err2str
function x509_verify%(der_cert: string, cert_stack: string_vec, root_certs: table_string_of_string%): count
	%{
	X509_STORE* ctx = 0;
	int i = 0;

	// If this certificate store was built previously, just reuse the old one.
	if ( x509_stores.count(root_certs) > 0 )
		ctx = x509_stores[root_certs];

	if ( ! ctx ) // lookup to see if we have this one built already!
		{
		ctx = X509_STORE_new();
		TableVal* root_certs2 = root_certs->AsTableVal();
		ListVal* idxs = root_certs2->ConvertToPureList();

		// Build the validation store
		for ( i = 0; i < idxs->Length(); ++i )
			{
			Val* key = idxs->Index(i);
			StringVal *sv = root_certs2->Lookup(key)->AsStringVal();
			const uint8* data = sv->Bytes();
			X509* x = d2i_X509_(NULL, &data, sv->Len());
			if ( ! x )
				{
				builtin_error(fmt("Root CA error: %s", ERR_error_string(ERR_peek_last_error(),NULL)));
				return new Val((uint64) ERR_get_error(), TYPE_COUNT);
				}
			X509_STORE_add_cert(ctx, x);
			}
		delete idxs;

		// Save the newly constructed certificate store into the cacheing map.
		x509_stores[root_certs] = ctx;
		}

	const uint8 *cert_data = der_cert->Bytes();
	X509* cert = d2i_X509_(NULL, &cert_data, der_cert->Len());
	if ( ! cert )
		{
		builtin_error(fmt("Certificate error: %s", ERR_error_string(ERR_peek_last_error(),NULL)));
		return new Val((uint64) ERR_get_error(), TYPE_COUNT);
		}

	STACK_OF(X509)* untrusted_certs = sk_X509_new_null();
	if ( ! untrusted_certs )
		{
		builtin_error(fmt("Untrusted certificate stack initialization error: %s", ERR_error_string(ERR_peek_last_error(),NULL)));
		return new Val((uint64) ERR_get_error(), TYPE_COUNT);
		}

	VectorVal *cert_stack_vec = cert_stack->AsVectorVal();
	for ( i = 0; i < (int) cert_stack_vec->Size(); ++i )
		{
		StringVal *sv = cert_stack_vec->Lookup(i)->AsStringVal();
		const uint8 *data = sv->Bytes();
		X509* x = d2i_X509_(NULL, &data, sv->Len());
		if ( ! x )
			{
			X509_free(cert);
			sk_X509_pop_free(untrusted_certs, X509_free);
			builtin_error(fmt("Untrusted certificate stack creation error: %s", ERR_error_string(ERR_peek_last_error(),NULL)));
			return new Val((uint64) ERR_get_error(), TYPE_COUNT);
			}
		sk_X509_push(untrusted_certs, x);
		}

	X509_STORE_CTX csc;
	X509_STORE_CTX_init(&csc, ctx, cert, untrusted_certs);
	X509_STORE_CTX_set_time(&csc, 0, (time_t) network_time);

	int result = X509_verify_cert(&csc);
	X509_STORE_CTX_cleanup(&csc);

	if ( untrusted_certs )
		sk_X509_pop_free(untrusted_certs, X509_free);
	X509_free(cert);

	return new Val((uint64) csc.error, TYPE_COUNT);
	%}

## Converts a certificate verification error code into an ASCII string.
##
## err_num: The error code.
##
## Returns: A string representation of *err_num*.
##
## .. bro:see:: x509_verify
function x509_err2str%(err_num: count%): string
	%{
	return new StringVal(X509_verify_cert_error_string(err_num));
	%}

## Converts UNIX file permissions given by a mode to an ASCII string.
##
## mode: The permisssions, e.g., 644 or 755.
##
## Returns: A string representation of *mode* in the format
##          ``rw[xsS]rw[xsS]rw[xtT]``.
function NFS3::mode2string%(mode: count%): string
	%{
	char str[12];
	char *p = str;

	/* usr */
	if (mode & S_IRUSR)
		*p++ = 'r';
	else
		*p++ = '-';

	if (mode & S_IWUSR)
		*p++ = 'w';
	else
		*p++ = '-';

	switch (mode & (S_IXUSR | S_ISUID)) {
	case 0:
		*p++ = '-';
		break;
	case S_IXUSR:
		*p++ = 'x';
		break;
	case S_ISUID:
		*p++ = 'S';
		break;
	case S_IXUSR | S_ISUID:
		*p++ = 's';
		break;
	}

	/* group */
	if (mode & S_IRGRP)
		*p++ = 'r';
	else
		*p++ = '-';
	if (mode & S_IWGRP)
		*p++ = 'w';
	else
		*p++ = '-';

	switch (mode & (S_IXGRP | S_ISGID)) {
	case 0:
		*p++ = '-';
		break;
	case S_IXGRP:
		*p++ = 'x';
		break;
	case S_ISGID:
		*p++ = 'S';
		break;
	case S_IXGRP | S_ISGID:
		*p++ = 's';
		break;
	}

	/* other */
	if (mode & S_IROTH)
		*p++ = 'r';
	else
		*p++ = '-';
	if (mode & S_IWOTH)
		*p++ = 'w';
	else
		*p++ = '-';

	switch (mode & (S_IXOTH | S_ISVTX)) {
	case 0:
		*p++ = '-';
		break;
	case S_IXOTH:
		*p++ = 'x';
		break;
	case S_ISVTX:
		*p++ = 'T';
		break;
	case S_IXOTH | S_ISVTX:
		*p++ = 't';
		break;
	}

	*p = '\0';

	return new StringVal(str);
	%}

# ===========================================================================
#
#                        Controlling Analyzer Behavior
#
# ===========================================================================

%%{
#include "DPM.h"
%%}

## Schedules an analyzer for a future connection from a given IP address and
## port. The function ignores the scheduling request if the connection did
## not occur within the specified time interval.
##
## orig: The IP address originating a connection in the future.
##
## resp: The IP address responding to a connection from *orig*.
##
## resp_p: The destination port at *resp*.
##
## analyzer: The analyzer ID.
##
## tout: The timeout interval after which to ignore the scheduling request.
##
## Returns: True (unconditionally).
##
## .. bro:see:: disable_analyzer analyzer_name
##
## .. todo:: The return value should be changed to any.
function expect_connection%(orig: addr, resp: addr, resp_p: port,
				analyzer: count, tout: interval%) : bool
	%{
	dpm->ExpectConnection(orig, resp, resp_p->Port(), resp_p->PortType(),
				(AnalyzerTag::Tag) analyzer, tout, 0);
	return new Val(1, TYPE_BOOL);
	%}

## Disables the analyzer which raised the current event (if the analyzer
## belongs to the given connection).
##
## cid: The connection identifier.
##
## aid: The analyzer ID.
##
## Returns: True if the connection identified by *cid* exists and has analyzer
##          *aid*.
##
## .. bro:see:: expect_connection analyzer_name
function disable_analyzer%(cid: conn_id, aid: count%) : bool
	%{
	Connection* c = sessions->FindConnection(cid);
	if ( ! c )
		{
		reporter->Error("cannot find connection");
		return new Val(0, TYPE_BOOL);
		}

	Analyzer* a = c->FindAnalyzer(aid);
	if ( ! a )
		{
		reporter->Error("connection does not have analyzer specified to disable");
		return new Val(0, TYPE_BOOL);
		}

	a->Remove();
	return new Val(1, TYPE_BOOL);
	%}

## Translate an analyzer type to an ASCII string.
##
## aid: The analyzer ID.
##
## Returns: The analyzer *aid* as string.
##
## .. bro:see:: expect_connection disable_analyzer current_analyzer
function analyzer_name%(aid: count%) : string
	%{
	return new StringVal(Analyzer::GetTagName((AnalyzerTag::Tag) aid));
	%}

## Informs Bro that it should skip any further processing of the contents of
## a given connection. In particular, Bro will refrain from reassembling the
## TCP byte stream and from generating events relating to any analyzers that
## have been processing the connection.
##
## cid: The connection ID.
##
## Returns: False if *id* does not point to an active connection and true
##          otherwise.
##
## .. note::
##
##     Bro will still generate connection-oriented events such as
##     :bro:id:`connection_finished`.
function skip_further_processing%(cid: conn_id%): bool
	%{
	Connection* c = sessions->FindConnection(cid);
	if ( ! c )
		return new Val(0, TYPE_BOOL);

	c->SetSkip(1);
	return new Val(1, TYPE_BOOL);
	%}

## Controls whether packet contents belonging to a connection should be
## recorded (when ``-w`` option is provided on the command line).
##
## cid: The connection identifier.
##
## do_record: True to enable packet contens and false to disable for the
##            connection identified by *cid*.
##
## Returns: False if *id* does not point to an active connection and true
##          otherwise.
##
## .. bro:see:: skip_further_processing
##
## .. note::
##
##     This is independent of whether Bro processes the packets of this
##     connection, which is controlled separately by
##     :bro:id:`skip_further_processing`.
##
## .. bro:see: get_contents_file set_contents_file
function set_record_packets%(cid: conn_id, do_record: bool%): bool
	%{
	Connection* c = sessions->FindConnection(cid);
	if ( ! c )
		return new Val(0, TYPE_BOOL);

	c->SetRecordPackets(do_record);
	return new Val(1, TYPE_BOOL);
	%}

## Associates a file handle with a connection for writing TCP byte stream
## contents.
##
## cid: The connection ID.
##
## direction: Controls what sides of the connection to record. The argument can
##            take one the four values:
##
##            - ``CONTENTS_NONE``: Stop recording the connection's content.
##            - ``CONTENTS_ORIG``: Record the data sent by the connection
##                                 originator (often the client).
##            - ``CONTENTS_RESP``: Record the data sent by the connection
##                                 responder (often the server).
##            - ``CONTENTS_BOTH``: Record the data sent in both directions.
##                                 Results in the two directions being
##                                 intermixed in the file, in the order the
##                                 data was seen by Bro.
##
## f: The file handle of the file to write the contents to.
##
## Returns: Returns false if *id* does not point to an active connection and
##          true otherwise.
##
## .. note::
##
##     The data recorded to the file reflects the byte stream, not the
##     contents of individual packets. Reordering and duplicates are
##     removed. If any data is missing, the recording stops at the
##     missing data; this can happen, e.g., due to an
##     :bro:id:`ack_above_hole` event.
##
## .. bro:see: get_contents_file set_record_packets
function set_contents_file%(cid: conn_id, direction: count, f: file%): bool
	%{
	Connection* c = sessions->FindConnection(cid);
	if ( ! c )
		return new Val(0, TYPE_BOOL);

	c->GetRootAnalyzer()->SetContentsFile(direction, f);
	return new Val(1, TYPE_BOOL);
	%}

## Returns the file handle of the contents file of a connection.
##
## cid: The connection ID.
##
## direction: Controls what sides of the connection to record. SEe
##            :bro:id:`set_contents_file` for possible values.
##
## Returns: The :bro:type:`file` handle for the contentents file of the
##          connection identified by *cid*. If the connection exists
##          but no contents file for *direction*, the function generates a
##          error and returns a file handle to ``stderr``.
##
## .. bro:see: set_contents_file set_record_packets
function get_contents_file%(cid: conn_id, direction: count%): file
	%{
	Connection* c = sessions->FindConnection(cid);
	BroFile* f = c ? c->GetRootAnalyzer()->GetContentsFile(direction) : 0;

	if ( f )
		{
		Ref(f);
		return new Val(f);
		}

	// Return some sort of error value.
	if ( ! c )
		builtin_error("unknown connection id in get_contents_file()", cid);
	else
		builtin_error("no contents file for given direction");

	return new Val(new BroFile(stderr, "-", "w"));
	%}

## Sets an individual inactivity timeout for a connection and thus
## overrides the global inactivity timeout.
##
## cid: The connection ID.
##
## t: The new inactivity timeout for the connection identified by *cid*.
##
## Returns: The previous timeout interval.
function set_inactivity_timeout%(cid: conn_id, t: interval%): interval
	%{
	Connection* c = sessions->FindConnection(cid);
	if ( ! c )
		return new Val(0, TYPE_INTERVAL);

	double old_timeout = c->InactivityTimeout();
	c->SetInactivityTimeout(t);

	return new Val(old_timeout, TYPE_INTERVAL);
	%}

## Returns the state of the given login (Telnet or Rlogin) connection.
##
## cid: The connection ID.
##
## Returns: False if the connection is not active or is not tagged as a
##          login analyzer. Otherwise the function returns the state, which can
##          be one of:
##
##              - ``LOGIN_STATE_AUTHENTICATE``: The connection is in its
##                initial authentication dialog.
##              - ``OGIN_STATE_LOGGED_IN``: The analyzer believes the user has
##                successfully authenticated.
##              - ``LOGIN_STATE_SKIP``: The analyzer has skipped any further
##                processing of the connection.
##              - ``LOGIN_STATE_CONFUSED``: The analyzer has concluded that it
##                does not correctly know the state of the connection, and/or
##                the username associated with it.
##
## .. bro:see: set_login_state
function get_login_state%(cid: conn_id%): count
	%{
	Connection* c = sessions->FindConnection(cid);
	if ( ! c )
		return new Val(0, TYPE_BOOL);

	Analyzer* la = c->FindAnalyzer(AnalyzerTag::Login);
	if ( ! la )
		return new Val(0, TYPE_BOOL);

	return new Val(int(static_cast<Login_Analyzer*>(la)->LoginState()),
			TYPE_COUNT);
	%}

## Sets the login state of a connection with a login analyzer.
##
## cid: The connection ID.
##
## new_state: The new state of the login analyzer. See
##            :bro:id:`get_login_state` for possible values.
##
## Returns: Returns false if *cid* is not an active connection
##          or does not tagged as login analyzer, and true otherwise.
##
## .. bro:see: get_login_state
function set_login_state%(cid: conn_id, new_state: count%): bool
	%{
	Connection* c = sessions->FindConnection(cid);
	if ( ! c )
		return new Val(0, TYPE_BOOL);

	Analyzer* la = c->FindAnalyzer(AnalyzerTag::Login);
	if ( ! la )
		return new Val(0, TYPE_BOOL);

	static_cast<Login_Analyzer*>(la)->SetLoginState(login_state(new_state));
	return new Val(1, TYPE_BOOL);
	%}

%%{
#include "TCP.h"
%%}

## Get the originator sequence number of a TCP connection. Sequence numbers
## are absolute (i.e., they reflect the values seen directly in packet headers;
## they are not relative to the beginning of the connection).
##
## cid: The connection ID.
##
## Returns: The highest sequence number sent by a connection's originator, or 0
##          if *cid* does not point to an active TCP connection.
##
## .. bro:see:: get_resp_seq
function get_orig_seq%(cid: conn_id%): count
	%{
	Connection* c = sessions->FindConnection(cid);
	if ( ! c )
		return new Val(0, TYPE_COUNT);

	if ( c->ConnTransport() != TRANSPORT_TCP )
		return new Val(0, TYPE_COUNT);

	Analyzer* tc = c->FindAnalyzer(AnalyzerTag::TCP);
	if ( tc )
		return new Val(static_cast<TCP_Analyzer*>(tc)->OrigSeq(),
				TYPE_COUNT);
	else
		{
		reporter->Error("connection does not have TCP analyzer");
		return new Val(0, TYPE_COUNT);
		}
	%}

## Get the responder sequence number of a TCP connection. Sequence numbers
## are absolute (i.e., they reflect the values seen directly in packet headers;
## they are not relative to the beginning of the connection).
##
## cid: The connection ID.
##
## Returns: The highest sequence number sent by a connection's responder, or 0
##          if *cid* does not point to an active TCP connection.
##
## .. bro:see:: get_orig_seq
function get_resp_seq%(cid: conn_id%): count
	%{
	Connection* c = sessions->FindConnection(cid);
	if ( ! c )
		return new Val(0, TYPE_COUNT);

	if ( c->ConnTransport() != TRANSPORT_TCP )
		return new Val(0, TYPE_COUNT);

	Analyzer* tc = c->FindAnalyzer(AnalyzerTag::TCP);
	if ( tc )
		return new Val(static_cast<TCP_Analyzer*>(tc)->RespSeq(),
				TYPE_COUNT);
	else
		{
		reporter->Error("connection does not have TCP analyzer");
		return new Val(0, TYPE_COUNT);
		}
	%}

%%{
#include "SMTP.h"
%%}

## Skips SMTP data until the next email in a connection.
##
## c: The SMTP connection.
##
## .. bro:see:: skip_http_entity_data
function skip_smtp_data%(c: connection%): any
	%{
	Analyzer* sa = c->FindAnalyzer(AnalyzerTag::SMTP);
	if ( sa )
		static_cast<SMTP_Analyzer*>(sa)->SkipData();
	return 0;
	%}

## Enables all event handlers in a given group. One can tag event handlers with
## the :bro:attr:`&group` attribute to logically group them together, e.g,
## ``event foo() &group="bar"``. This function enables all event handlers that
## belong to such a group.
##
## group: The group.
##
## .. bro:see:: disable_event_group
function enable_event_group%(group: string%) : any
	%{
	event_registry->EnableGroup(group->CheckString(), true);
	return 0;
	%}

## Disables all event handlers in a given group.
##
## group: The group.
##
## .. bro:see:: enable_event_group
function disable_event_group%(group: string%) : any
	%{
	event_registry->EnableGroup(group->CheckString(), false);
	return 0;
	%}

# ===========================================================================
#
#                            Files and Directories
#
# ===========================================================================

## Opens a file for writing. If a file with the same name already exists, this
## function overwrites it (as opposed to :bro:id:`open_for_append`).
##
## f: The path to the file.
##
##  Returns: A :bro:type:`file` handle for subsequent operations.
##
## .. bro:see;: active_file open_for_append close write_file
##              get_file_name set_buf flush_all mkdir enable_raw_output
function open%(f: string%): file
	%{
	const char* file = f->CheckString();

	if ( streq(file, "-") )
		return new Val(new BroFile(stdout, "-", "w"));
	else
		return new Val(new BroFile(file, "w"));
	%}

## Opens a file for writing or appending. If a file with the same name already
## exists, this function appends to it (as opposed to :bro:id:`open`).
##
## f: The path to the file.
##
##  Returns: A :bro:type:`file` handle for subsequent operations.
##
## .. bro:see;: active_file open close write_file
##              get_file_name set_buf flush_all mkdir enable_raw_output
function open_for_append%(f: string%): file
	%{
	return new Val(new BroFile(f->CheckString(), "a"));
	%}

## Closes an open file and flushes any buffered content.
## exists, this function appends to it (as opposed to :bro:id:`open`).
##
## f: A :bro:type:`file` handle to an open file.
##
##  Returns: True on success.
##
## .. bro:see;: active_file open open_for_append write_file
##              get_file_name set_buf flush_all mkdir enable_raw_output
function close%(f: file%): bool
	%{
	return new Val(f->Close(), TYPE_BOOL);
	%}

## Writes data to an open file.
##
## f: A :bro:type:`file` handle to an open file.
##
## data: The data to write to *f*.
##
##  Returns: True on success.
##
## .. bro:see;: active_file open open_for_append close
##              get_file_name set_buf flush_all mkdir enable_raw_output
function write_file%(f: file, data: string%): bool
	%{
	if ( ! f )
		return new Val(0, TYPE_BOOL);

	return new Val(f->Write((const char*) data->Bytes(), data->Len()),
			TYPE_BOOL);
	%}

## Alters the buffering behavior of a file.
##
## f: A :bro:type:`file` handle to an open file.
##
## buffered: When true, *f* is fully buffered, i.e., bytes are saved in a
##           buffered until the block size has been reached. When
##           false, *f* is line buffered, i.e., bytes are saved up until a
##           newline occurs.
##
## .. bro:see;: active_file open open_for_append close
##              get_file_name write_file flush_all mkdir enable_raw_output
function set_buf%(f: file, buffered: bool%): any
	%{
	f->SetBuf(buffered);
	return new Val(0, TYPE_VOID);
	%}

## Flushes all open files to disk.
##
##  Returns: True on success.
##
## .. bro:see;: active_file open open_for_append close
##              get_file_name write_file set_buf mkdir enable_raw_output
function flush_all%(%): bool
	%{
	return new Val(fflush(0) == 0, TYPE_BOOL);
	%}

## Creates a new directory.
##
## f: The directory name.
##
##  Returns: Returns true if the operation succeeds and false if the
##           creation fails or if *f* exists already.
##
## .. bro:see;: active_file open_for_append close write_file
##              get_file_name set_buf flush_all enable_raw_output
function mkdir%(f: string%): bool
	%{
	const char* filename = f->CheckString();
	if ( mkdir(filename, 0777) < 0 && errno != EEXIST )
		{
		builtin_error("cannot create directory", @ARG@[0]);
		return new Val(0, TYPE_BOOL);
		}
	else
		return new Val(1, TYPE_BOOL);
	%}

## Checks whether a given file is open.
##
## f: The file to check.
##
## Returns: True if *f* is an open :bro:type:`file`.
##
## .. todo:: Rename to ``is_open``.
function active_file%(f: file%): bool
	%{
	return new Val(f->IsOpen(), TYPE_BOOL);
	%}

## Gets the filename associated with a file handle.
##
## f: The file handle to inquire the name for.
##
## Returns: The filename associated with *f*.
##
## .. bro:see:: open
function get_file_name%(f: file%): string
	%{
	if ( ! f )
		return new StringVal("");

	return new StringVal(f->Name());
	%}

## Rotates a file.
##
## f: An open file handle.
##
## Returns: Rotations statistics which include the original file name, the name
##          after the rotation, and the time when *f* was opened/closed.
##
## .. bro:see:: rotate_file_by_name calc_next_rotate
function rotate_file%(f: file%): rotate_info
	%{
	RecordVal* info = f->Rotate();
	if ( info )
		return info;

	// Record indicating error.
	info = new RecordVal(rotate_info);
	info->Assign(0, new StringVal(""));
	info->Assign(1, new StringVal(""));
	info->Assign(2, new Val(0, TYPE_TIME));
	info->Assign(3, new Val(0, TYPE_TIME));

	return info;
	%}

## Rotates a file identified by its name.
##
## f: The name of the file to rotate
##
## Returns: Rotations statistics which include the original file name, the name
##          after the rotation, and the time when *f* was opened/closed.
##
## .. bro:see:: rotate_file calc_next_rotate
function rotate_file_by_name%(f: string%): rotate_info
	%{
	RecordVal* info = new RecordVal(rotate_info);

	bool is_pkt_dumper = false;
	bool is_addl_pkt_dumper = false;

	// Special case: one of current dump files.
	if ( pkt_dumper && streq(pkt_dumper->FileName(), f->CheckString()) )
		{
		is_pkt_dumper = true;
		pkt_dumper->Close();
		}

	if ( addl_pkt_dumper &&
	     streq(addl_pkt_dumper->FileName(), f->CheckString()) )
		{
		is_addl_pkt_dumper = true;
		addl_pkt_dumper->Close();
		}

	FILE* file = rotate_file(f->CheckString(), info);
	if ( ! file )
		{
		// Record indicating error.
		info->Assign(0, new StringVal(""));
		info->Assign(1, new StringVal(""));
		info->Assign(2, new Val(0, TYPE_TIME));
		info->Assign(3, new Val(0, TYPE_TIME));
		return info;
		}

	fclose(file);

	if ( is_pkt_dumper )
		{
		info->Assign(2, new Val(pkt_dumper->OpenTime(), TYPE_TIME));
		pkt_dumper->Open();
		}

	if ( is_addl_pkt_dumper )
		info->Assign(2, new Val(addl_pkt_dumper->OpenTime(), TYPE_TIME));

	return info;
	%}

## Calculates the duration until the next time a file is to be rotated, based
## on a given rotate interval.
##
## i: The rotate interval to base the calculation on.
##
## Returns: The duration until the next file rotation time.
##
## .. bro:see:: rotate_file rotate_file_by_name
function calc_next_rotate%(i: interval%) : interval
	%{
	const char* base_time = log_rotate_base_time ?
		log_rotate_base_time->AsString()->CheckString() : 0;
	return new Val(calc_next_rotate(i, base_time), TYPE_INTERVAL);
	%}

## Returns the size of a given file.
##
## f: The name of the file whose size to lookup.
##
## Returns: The size of *f* in bytes.
function file_size%(f: string%) : double
	%{
	struct stat s;

	if ( stat(f->CheckString(), &s) < 0 )
		return new Val(-1.0, TYPE_DOUBLE);

	return new Val(double(s.st_size), TYPE_DOUBLE);
	%}

## Disables sending :bro:id:`print_hook` events to remote peers for a given
## file. This function is equivalent to :bro:attr:`&disable_print_hook`. In a
## distributed setup, communicating Bro instances generate the event
## :bro:id:`print_hook` for each print statement and send it to the remote
## side. When disabled for a particular file, these events will not be
## propagated to other peers.
##
## f: The file to disable :bro:id:`print_hook` events for.
##
## .. bro:see:: enable_raw_output
function disable_print_hook%(f: file%): any
	%{
	f->DisablePrintHook();
	return 0;
	%}

## Prevents escaping of non-ASCII character when writing to a file.
## This function is equivalent to :bro:attr:`&disable_print_hook`.
##
## f: The file to disable raw output for.
##
## .. bro:see:: disable_print_hook
function enable_raw_output%(f: file%): any
	%{
	f->EnableRawOutput();
	return 0;
	%}

# ===========================================================================
#
#                              Packet Filtering
#
# ===========================================================================

## Precompiles a PCAP filter and binds it to a given identifier.
##
## id: The PCAP identifier to reference the filter *s* later on.
##
## s: The PCAP filter. See ``man tcpdump`` for valid expressions.
##
## Returns: True if *s* is valid and precompiles successfully.
##
## .. bro:see:: install_pcap_filter
##          install_src_addr_filter
##          install_src_net_filter
##          uninstall_src_addr_filter
##          uninstall_src_net_filter
##          install_dst_addr_filter
##          install_dst_net_filter
##          uninstall_dst_addr_filter
##          uninstall_dst_net_filter
##          pcap_error
function precompile_pcap_filter%(id: PcapFilterID, s: string%): bool
	%{
	bool success = true;

	loop_over_list(pkt_srcs, i)
		{
		pkt_srcs[i]->ClearErrorMsg();

		if ( ! pkt_srcs[i]->PrecompileFilter(id->ForceAsInt(),
							s->CheckString()) )
			{
			reporter->Error("precompile_pcap_filter: %s",
				pkt_srcs[i]->ErrorMsg());
			success = false;
			}
		}

	return new Val(success, TYPE_BOOL);
	%}

## Installs a PCAP filter that has been precompiled with
## :bro:id:`precompile_pcap_filter`.
##
## id: The PCAP filter id of a precompiled filter.
##
## Returns: True if the filter associated with *id* has been installed
##          successfully.
##
## .. bro:see:: precompile_pcap_filter
##              install_src_addr_filter
##              install_src_net_filter
##              uninstall_src_addr_filter
##              uninstall_src_net_filter
##              install_dst_addr_filter
##              install_dst_net_filter
##              uninstall_dst_addr_filter
##              uninstall_dst_net_filter
##              pcap_error
function install_pcap_filter%(id: PcapFilterID%): bool
	%{
	bool success = true;

	loop_over_list(pkt_srcs, i)
		{
		pkt_srcs[i]->ClearErrorMsg();

		if ( ! pkt_srcs[i]->SetFilter(id->ForceAsInt()) )
			success = false;
		}

	return new Val(success, TYPE_BOOL);
	%}

## Returns a string representation of the last PCAP error.
##
## Returns: A descriptive error message of the PCAP function that failed.
##
## .. bro:see:: precompile_pcap_filter
##              install_pcap_filter
##              install_src_addr_filter
##              install_src_net_filter
##              uninstall_src_addr_filter
##              uninstall_src_net_filter
##              install_dst_addr_filter
##              install_dst_net_filter
##              uninstall_dst_addr_filter
##              uninstall_dst_net_filter
function pcap_error%(%): string
	%{
	loop_over_list(pkt_srcs, i)
		{
		const char* err = pkt_srcs[i]->ErrorMsg();
		if ( *err )
			return new StringVal(err);
		}

	return new StringVal("no error");
	%}

## Installs a filter to drop packets from a given IP source address with
## a certain probability if none of a given set of TCP flags are set.
##
## ip: The IP address to drop.
##
## tcp_flags: If none of these TCP flags are set, drop packets from *ip* with
##            probability *prob*.
##
## prob: The probability [0.0, 1.0] used to drop packets from *ip*.
##
## Returns: True (unconditionally).
##
## .. bro:see:: precompile_pcap_filter
##              install_pcap_filter
##              install_src_net_filter
##              uninstall_src_addr_filter
##              uninstall_src_net_filter
##              install_dst_addr_filter
##              install_dst_net_filter
##              uninstall_dst_addr_filter
##              uninstall_dst_net_filter
##              pcap_error
##
## .. todo:: The return value should be changed to any.
function install_src_addr_filter%(ip: addr, tcp_flags: count, prob: double%) : bool
	%{
	sessions->GetPacketFilter()->AddSrc(ip, tcp_flags, prob);
	return new Val(1, TYPE_BOOL);
	%}

## Installs a filter to drop packets originating from a given subnet with
## a certain probability if none of a given set of TCP flags are set.
##
## snet: The subnet to drop packets from.
##
## tcp_flags: If none of these TCP flags are set, drop packets from *snet* with
##            probability *prob*.
##
## prob: The probability [0.0, 1.0] used to drop packets from *snet*.
##
## Returns: True (unconditionally).
##
## .. bro:see:: precompile_pcap_filter
##              install_pcap_filter
##              install_src_addr_filter
##              uninstall_src_addr_filter
##              uninstall_src_net_filter
##              install_dst_addr_filter
##              install_dst_net_filter
##              uninstall_dst_addr_filter
##              uninstall_dst_net_filter
##              pcap_error
##
## .. todo:: The return value should be changed to any.
function install_src_net_filter%(snet: subnet, tcp_flags: count, prob: double%) : bool
	%{
	sessions->GetPacketFilter()->AddSrc(snet, tcp_flags, prob);
	return new Val(1, TYPE_BOOL);
	%}

## Removes a source address filter.
##
## ip: The IP address for which a source filter was previously installed.
##
## Returns: True on success.
##
## .. bro:see:: precompile_pcap_filter
##              install_pcap_filter
##              install_src_addr_filter
##              install_src_net_filter
##              uninstall_src_net_filter
##              install_dst_addr_filter
##              install_dst_net_filter
##              uninstall_dst_addr_filter
##              uninstall_dst_net_filter
##              pcap_error
function uninstall_src_addr_filter%(ip: addr%) : bool
	%{
	return new Val(sessions->GetPacketFilter()->RemoveSrc(ip), TYPE_BOOL);
	%}

## Removes a source subnet filter.
##
## snet: The subnet for which a source filter was previously installed.
##
## Returns: True on success.
##
## .. bro:see:: precompile_pcap_filter
##              install_pcap_filter
##              install_src_addr_filter
##              install_src_net_filter
##              uninstall_src_addr_filter
##              install_dst_addr_filter
##              install_dst_net_filter
##              uninstall_dst_addr_filter
##              uninstall_dst_net_filter
##              pcap_error
function uninstall_src_net_filter%(snet: subnet%) : bool
	%{
	return new Val(sessions->GetPacketFilter()->RemoveSrc(snet), TYPE_BOOL);
	%}

## Installs a filter to drop packets destined to a given IP address with
## a certain probability if none of a given set of TCP flags are set.
##
## ip: Drop packets to this IP address.
##
## tcp_flags: If none of these TCP flags are set, drop packets to *ip* with
##            probability *prob*.
##
## prob: The probability [0.0, 1.0] used to drop packets to *ip*.
##
## Returns: True (unconditionally).
##
## .. bro:see:: precompile_pcap_filter
##              install_pcap_filter
##              install_src_addr_filter
##              install_src_net_filter
##              uninstall_src_addr_filter
##              uninstall_src_net_filter
##              install_dst_net_filter
##              uninstall_dst_addr_filter
##              uninstall_dst_net_filter
##              pcap_error
##
## .. todo:: The return value should be changed to any.
function install_dst_addr_filter%(ip: addr, tcp_flags: count, prob: double%) : bool
	%{
	sessions->GetPacketFilter()->AddDst(ip, tcp_flags, prob);
	return new Val(1, TYPE_BOOL);
	%}

## Installs a filter to drop packets destined to a given subnet with
## a certain probability if none of a given set of TCP flags are set.
##
## snet: Drop packets to this subnet.
##
## tcp_flags: If none of these TCP flags are set, drop packets to *snet* with
##            probability *prob*.
##
## prob: The probability [0.0, 1.0] used to drop packets to *snet*.
##
## Returns: True (unconditionally).
##
## .. bro:see:: precompile_pcap_filter
##              install_pcap_filter
##              install_src_addr_filter
##              install_src_net_filter
##              uninstall_src_addr_filter
##              uninstall_src_net_filter
##              install_dst_addr_filter
##              uninstall_dst_addr_filter
##              uninstall_dst_net_filter
##              pcap_error
##
## .. todo:: The return value should be changed to any.
function install_dst_net_filter%(snet: subnet, tcp_flags: count, prob: double%) : bool
	%{
	sessions->GetPacketFilter()->AddDst(snet, tcp_flags, prob);
	return new Val(1, TYPE_BOOL);
	%}

## Removes a destination address filter.
##
## ip: The IP address for which a destination filter was previously installed.
##
## Returns: True on success.
##
## .. bro:see:: precompile_pcap_filter
##              install_pcap_filter
##              install_src_addr_filter
##              install_src_net_filter
##              uninstall_src_addr_filter
##              uninstall_src_net_filter
##              install_dst_addr_filter
##              install_dst_net_filter
##              uninstall_dst_net_filter
##              pcap_error
function uninstall_dst_addr_filter%(ip: addr%) : bool
	%{
	return new Val(sessions->GetPacketFilter()->RemoveDst(ip), TYPE_BOOL);
	%}

## Removes a destination subnet filter.
##
## snet: The subnet for which a destination filter was previously installed.
##
## Returns: True on success.
##
## .. bro:see:: precompile_pcap_filter
##              install_pcap_filter
##              install_src_addr_filter
##              install_src_net_filter
##              uninstall_src_addr_filter
##              uninstall_src_net_filter
##              install_dst_addr_filter
##              install_dst_net_filter
##              uninstall_dst_addr_filter
##              pcap_error
function uninstall_dst_net_filter%(snet: subnet%) : bool
	%{
	return new Val(sessions->GetPacketFilter()->RemoveDst(snet), TYPE_BOOL);
	%}

# ===========================================================================
#
#                                Communication
#
# ===========================================================================

## Enables the communication system. By default, the communication is off until
## explicitly enabled, and all other calls to communication-related functions
## will be ignored until done so.
function enable_communication%(%): any
	%{
	if ( bro_start_network_time != 0.0 )
		{
		builtin_error("communication must be enabled in bro_init");
		return 0;
		}

	if ( using_communication )
		// Ignore duplicate calls.
		return 0;

	using_communication = 1;
	remote_serializer->Init();
	return 0;
	%}

## Flushes in-memory state tagged with the :bro:attr:`&persistent` attribute
## to disk. The function writes the state to the file ``.state/state.bst`` in
## the directory where Bro was started.
##
## Returns: True on success.
##
## .. bro:see:: rescan_state
function checkpoint_state%(%) : bool
	%{
	return new Val(persistence_serializer->WriteState(true), TYPE_BOOL);
	%}

## Reads persistent state from the \texttt{.state} directory and populates the
## in-memory data structures accordingly. This function is the dual to
## :bro:id:`checkpoint_state`.
##
## Returns: True on success.
##
## .. bro:see:: checkpoint_state
function rescan_state%(%) : bool
	%{
	return new Val(persistence_serializer->ReadAll(false, true), TYPE_BOOL);
	%}

## Writes the binary event stream generated by the core to a given file.
## Use the ``-x <filename>`` command line switch to replay saved events.
##
## filename: The name of the file which stores the events.
##
## Returns: True if opening the target file succeeds.
##
## .. bro:see:: capture_state_updates
function capture_events%(filename: string%) : bool
	%{
	if ( ! event_serializer )
		event_serializer = new FileSerializer();
	else
		event_serializer->Close();

	return new Val(event_serializer->Open(
		(const char*) filename->CheckString()), TYPE_BOOL);
	%}

## Writes state updates generated by :bro:attr:`&synchronized` variables to a
## file.
##
## filename: The name of the file which stores the state updates.
##
## Returns: True if opening the target file succeeds.
##
## .. bro:see:: capture_events
function capture_state_updates%(filename: string%) : bool
	%{
	if ( ! state_serializer )
		state_serializer = new FileSerializer();
	else
		state_serializer->Close();

	return new Val(state_serializer->Open(
		(const char*) filename->CheckString()), TYPE_BOOL);
	%}

## Establishes a connection to a remote Bro or Broccoli instance.
##
## ip: The IP address of the remote peer.
##
## port: The port of the remote peer.
##
## our_class: If an non-empty string, the remote (listening) peer checks it
##            against its class name in its peer table and terminates the
##            connection if they don't match.
##
## retry: If the connection fails, try to reconnect with the peer after this
##        time interval.
##
## ssl: If true,  uses SSL to encrypt the session.
##
## Returns: A locally unique ID of the new peer.
##
## .. bro:see:: disconnect
##              listen
##              request_remote_events
##              request_remote_sync
##              request_remote_logs
##              request_remote_events
##              set_accept_state
##              set_compression_level
##              send_state
##              send_id
function connect%(ip: addr, p: port, our_class: string, retry: interval, ssl: bool%) : count
	%{
	return new Val(uint32(remote_serializer->Connect(ip, p->Port(),
				our_class->CheckString(), retry, ssl)),
			TYPE_COUNT);
	%}

## Terminate the connection with a peer.
##
## p: The peer ID return from :bro:id:`connect`.
##
## Returns: True on success.
##
## .. bro:see:: connect listen
function disconnect%(p: event_peer%) : bool
    %{
	RemoteSerializer::PeerID id = p->AsRecordVal()->Lookup(0)->AsCount();
	return new Val(remote_serializer->CloseConnection(id), TYPE_BOOL);
	%}

## Subscribes to all events from a remote peer whose names match a given
## pattern.
##
## p: The peer ID return from :bro:id:`connect`.
##
## handlers: The pattern describing the events to request from peer *p*.
##
## Returns: True on success.
##
## .. bro:see:: request_remote_sync
##              request_remote_logs
##              set_accept_state
function request_remote_events%(p: event_peer, handlers: pattern%) : bool
	%{
	RemoteSerializer::PeerID id = p->AsRecordVal()->Lookup(0)->AsCount();
	return new Val(remote_serializer->RequestEvents(id, handlers),
			TYPE_BOOL);
	%}

## Requests synchronization of IDs with a remote peer.
##
## p: The peer ID return from :bro:id:`connect`.
##
## auth: If true, the local instance considers its current state authoritative
##       and sends it to *p* right after the handshake.
##
## Returns: True on success.
##
## .. bro:see:: request_remote_events
##              request_remote_logs
##              set_accept_state
function request_remote_sync%(p: event_peer, auth: bool%) : bool
	%{
	RemoteSerializer::PeerID id = p->AsRecordVal()->Lookup(0)->AsCount();
	return new Val(remote_serializer->RequestSync(id, auth), TYPE_BOOL);
	%}

## Requests logs from a remote peer.
##
## p: The peer ID return from :bro:id:`connect`.
##
## Returns: True on success.
##
## .. bro:see:: request_remote_events
##              request_remote_sync
function request_remote_logs%(p: event_peer%) : bool
	%{
	RemoteSerializer::PeerID id = p->AsRecordVal()->Lookup(0)->AsCount();
	return new Val(remote_serializer->RequestLogs(id), TYPE_BOOL);
	%}

## Sets a boolean flag whether Bro accepts state from a remote peer.
##
## p: The peer ID return from :bro:id:`connect`.
##
## Returns: True on success.
##
## .. bro:see:: request_remote_events
##              request_remote_sync
##              set_compression_level
function set_accept_state%(p: event_peer, accept: bool%) : bool
	%{
	RemoteSerializer::PeerID id = p->AsRecordVal()->Lookup(0)->AsCount();
	return new Val(remote_serializer->SetAcceptState(id, accept),
			TYPE_BOOL);
	%}

## Sets the compression level of the session with a remote peer.
##
## p: The peer ID return from :bro:id:`connect`.
##
## level: Allowed values are in the range *[0, 9]*, where 0 is the default and
##        means no compression.
##
## Returns: True on success.
##
## .. bro:see:: set_accept_state
function set_compression_level%(p: event_peer, level: count%) : bool
	%{
	RemoteSerializer::PeerID id = p->AsRecordVal()->Lookup(0)->AsCount();
	return new Val(remote_serializer->SetCompressionLevel(id, level),
			TYPE_BOOL);
	%}

## Listens on address a given IP address and port for remote connections.
##
## ip: The IP address to bind to.
##
## p: The TCP port to listen to.
##
## ssl: If true, Bro uses SSL to encrypt the session.
##
## Returns: True on success.
##
## .. bro:see:: connect disconnect
function listen%(ip: addr, p: port, ssl: bool %) : bool
	%{
	return new Val(remote_serializer->Listen(ip, p->Port(), ssl), TYPE_BOOL);
	%}

## Checks whether the last raised event came from a remote peer.
##
## Returns: True if the last raised event came from a remote peer.
function is_remote_event%(%) : bool
	%{
	return new Val(mgr.CurrentSource() != SOURCE_LOCAL, TYPE_BOOL);
	%}

## Sends all persistent state to a remote peer.
##
## p: The peer ID return from :bro:id:`connect`.
##
## Returns: True on success.
##
## .. bro:see:: send_id send_ping send_current_packet send_capture_filter
function send_state%(p: event_peer%) : bool
	%{
	RemoteSerializer::PeerID id = p->AsRecordVal()->Lookup(0)->AsCount();
	return new Val(persistence_serializer->SendState(id, true), TYPE_BOOL);
	%}

## Sends a global identifier to a remote peer, which them might install it
## locally.
##
## p: The peer ID return from :bro:id:`connect`.
##
## id: The identifier to send.
##
## Returns: True on success.
##
## .. bro:see:: send_state send_ping send_current_packet send_capture_filter
function send_id%(p: event_peer, id: string%) : bool
	%{
	RemoteSerializer::PeerID pid = p->AsRecordVal()->Lookup(0)->AsCount();

	ID* i = global_scope()->Lookup(id->CheckString());
	if ( ! i )
		{
		reporter->Error("send_id: no global id %s", id->CheckString());
		return new Val(0, TYPE_BOOL);
		}

	SerialInfo info(remote_serializer);
	return new Val(remote_serializer->SendID(&info, pid, *i), TYPE_BOOL);
	%}

## Gracefully finishes communication by first making sure that all remaining
## data from parent and child has been sent out.
##
## Returns: True if the termination process has been started successfully.
function terminate_communication%(%) : bool
	%{
	return new Val(remote_serializer->Terminate(), TYPE_BOOL);
	%}

## Signals a remote peer that the local Bro instance finished the initial
## handshake.
##
## p: The peer ID return from :bro:id:`connect`.
##
## Returns: True on success.
function complete_handshake%(p: event_peer%) : bool
	%{
	RemoteSerializer::PeerID id = p->AsRecordVal()->Lookup(0)->AsCount();
	return new Val(remote_serializer->CompleteHandshake(id), TYPE_BOOL);
	%}

## Sends a ping event to a remote peer. In combination with an event handler
## for :bro:id:`remote_pong`, this function can be used to measure latency
## between two peers.
##
## p: The peer ID return from :bro:id:`connect`.
##
## seq: A sequence number (also included by :bro:id:`remote_pong`).
##
## Returns: True if sending the ping succeeds.
##
## .. bro:see:: send_state send_id send_current_packet send_capture_filter
function send_ping%(p: event_peer, seq: count%) : bool
	%{
	RemoteSerializer::PeerID id = p->AsRecordVal()->Lookup(0)->AsCount();
	return new Val(remote_serializer->SendPing(id, seq), TYPE_BOOL);
	%}

## Sends the currently processed packet to a remote peer.
##
## p: The peer ID return from :bro:id:`connect`.
##
## Returns: True if sending the packet succeeds.
##
## .. bro:see:: send_id send_state send_ping send_capture_filter
##              dump_packet dump_current_packet get_current_packet
function send_current_packet%(p: event_peer%) : bool
	%{
	Packet pkt("");

	if ( ! current_pktsrc ||
	     ! current_pktsrc->GetCurrentPacket(&pkt.hdr, &pkt.pkt) )
		return new Val(0, TYPE_BOOL);

	RemoteSerializer::PeerID id = p->AsRecordVal()->Lookup(0)->AsCount();

	pkt.time = pkt.hdr->ts.tv_sec + double(pkt.hdr->ts.tv_usec) / 1e6;
	pkt.hdr_size = current_pktsrc->HdrSize();
	pkt.link_type = current_pktsrc->LinkType();

	SerialInfo info(remote_serializer);
	return new Val(remote_serializer->SendPacket(&info, id, pkt), TYPE_BOOL);
	%}

## Returns the peer who generated the last event.
##
## Returns: The ID of the peer who genereated the last event.
##
## .. bro:see:: get_local_event_peer
function get_event_peer%(%) : event_peer
	%{
	SourceID src = mgr.CurrentSource();

	if ( src == SOURCE_LOCAL )
		{
		RecordVal* p = mgr.GetLocalPeerVal();
		Ref(p);
		return p;
		}

	if ( ! remote_serializer )
		reporter->InternalError("remote_serializer not initialized");

	Val* v = remote_serializer->GetPeerVal(src);
	if ( ! v )
		{
		reporter->Error("peer %d does not exist anymore", int(src));
		RecordVal* p = mgr.GetLocalPeerVal();
		Ref(p);
		return p;
		}

	return v;
	%}

## Returns the local peer ID.
##
## Returns: The peer ID of the local Bro instance.
##
## .. bro:see:: get_event_peer
function get_local_event_peer%(%) : event_peer
	%{
	RecordVal* p = mgr.GetLocalPeerVal();
	Ref(p);
	return p;
	%}

## Sends a capture filter to a remote peer.
##
## p: The peer ID return from :bro:id:`connect`.
##
## s: The capture filter.
##
## Returns: True if sending the packet succeeds.
##
## .. bro:see:: send_id send_state send_ping send_current_packet
function send_capture_filter%(p: event_peer, s: string%) : bool
	%{
	RemoteSerializer::PeerID id = p->AsRecordVal()->Lookup(0)->AsCount();
	return new Val(remote_serializer->SendCaptureFilter(id, s->CheckString()), TYPE_BOOL);
	%}

## Stops Bro's packet processing. This function is used to synchronize
## distributed trace processing with communication enabled
## (*pseudo-realtime* mode).
##
## .. bro:see: continue_processing suspend_state_updates resume_state_updates
function suspend_processing%(%) : any
	%{
	net_suspend_processing();
	return 0;
	%}

## Resumes Bro's packet processing.
##
## .. bro:see: suspend_processing suspend_state_updates resume_state_updates
function continue_processing%(%) : any
	%{
	net_continue_processing();
	return 0;
	%}

## Stops propagating :bro:attr:`&synchronized` accesses.
##
## .. bro:see: suspend_processing continue_processing resume_state_updates
function suspend_state_updates%(%) : any
	%{
	if ( remote_serializer )
		remote_serializer->SuspendStateUpdates();
	return 0;
	%}

## Resumes propagating :bro:attr:`&synchronized` accesses.
##
## .. bro:see: suspend_processing continue_processing suspend_state_updates
function resume_state_updates%(%) : any
	%{
	if ( remote_serializer )
		remote_serializer->ResumeStateUpdates();
	return 0;
	%}

# ===========================================================================
#
#                             Internal Functions
#
# ===========================================================================

## Manually triggers the signature engine for a given connection.
## This is an internal function.
function match_signatures%(c: connection, pattern_type: int, s: string,
				bol: bool, eol: bool,
				from_orig: bool, clear: bool%) : bool
	%{
	if ( ! rule_matcher )
		return new Val(0, TYPE_BOOL);

	c->Match((Rule::PatternType) pattern_type, s->Bytes(), s->Len(),
			from_orig, bol, eol, clear);

	return new Val(1, TYPE_BOOL);
	%}

# ===========================================================================
#
#                            Deprecated Functions
#
# ===========================================================================

%%{
#include "Anon.h"
%%}

## Preserves the prefix of an IP address in anonymization.
##
## a: The address to preserve.
##
## width: The number of bits from the top that should remain intact.
##
## .. bro:see:: preserve_subnet anonymize_addr
##
## .. todo:: Currently dysfunctional.
function preserve_prefix%(a: addr, width: count%): any
	%{
	AnonymizeIPAddr* ip_anon = ip_anonymizer[PREFIX_PRESERVING_A50];
	if ( ip_anon )
		{
#ifdef BROv6
		if ( ! is_v4_addr(a) )
			builtin_error("preserve_prefix() not supported for IPv6 addresses");
		else
			ip_anon->PreservePrefix(a[3], width);
#else
		ip_anon->PreservePrefix(a, width);
#endif
		}


	return 0;
	%}

## Preserves the prefix of a subnet in anonymization.
##
## a: The subnet to preserve.
##
## width: The number of bits from the top that should remain intact.
##
## .. bro:see:: preserve_prefix anonymize_addr
##
## .. todo:: Currently dysfunctional.
function preserve_subnet%(a: subnet%): any
	%{
	DEBUG_MSG("%s/%d\n", dotted_addr(a->AsAddr()), a->Width());
	AnonymizeIPAddr* ip_anon = ip_anonymizer[PREFIX_PRESERVING_A50];
	if ( ip_anon )
		{
#ifdef BROv6
		if ( ! is_v4_addr(a->AsAddr()) )
			builtin_error("preserve_subnet() not supported for IPv6 addresses");
		else
			ip_anon->PreservePrefix(a->AsAddr()[3], a->Width());
#else
		ip_anon->PreservePrefix(a->AsAddr(), a->Width());
#endif
		}

	return 0;
	%}

## Anonymizes an IP address.
##
## a: The address to anonymize.
##
## cl: The anonymization class, which can take on three different values:
##
##     - ``ORIG_ADDR``: Tag *a* as an originator address.
##
##     - ``RESP_ADDR``: Tag *a* as an responder address.
##
##     - ``OTHER_ADDR``: Tag *a* as an arbitrary address.
##
## Returns: An anonymized version of *a*.
##
## .. bro:see:: preserve_prefix preserve_subnet
##
## .. todo:: Currently dysfunctional.
function anonymize_addr%(a: addr, cl: IPAddrAnonymizationClass%): addr
	%{
	int anon_class = cl->InternalInt();
	if ( anon_class < 0 || anon_class >= NUM_ADDR_ANONYMIZATION_CLASSES )
		builtin_error("anonymize_addr(): invalid ip addr anonymization class");

#ifdef BROv6
	if ( ! is_v4_addr(a) )
		{
		builtin_error("anonymize_addr() not supported for IPv6 addresses");
		return 0;
		}
	else
		return new AddrVal(anonymize_ip(a[3],
			(enum ip_addr_anonymization_class_t) anon_class));
#else
	return new AddrVal(anonymize_ip(a,
		(enum ip_addr_anonymization_class_t) anon_class));
#endif
	%}

## Deprecated. Will be removed.
function active_connection%(id: conn_id%): bool
	%{
	Connection* c = sessions->FindConnection(id);
	return new Val(c ? 1 : 0, TYPE_BOOL);
	%}

## Deprecated. Will be removed.
function connection_record%(cid: conn_id%): connection
	%{
	Connection* c = sessions->FindConnection(cid);
	if ( c )
		return c->BuildConnVal();
	else
		{
		// Hard to recover from this until we have union types ...
		builtin_error("connection ID not a known connection (fatal)", cid);
		exit(0);
		return 0;
		}
	%}

## Deprecated. Will be removed.
function dump_config%(%) : bool
	%{
	return new Val(persistence_serializer->WriteConfig(true), TYPE_BOOL);
	%}

## Deprecated. Will be removed.
function make_connection_persistent%(c: connection%) : bool
	%{
	c->MakePersistent();
	return new Val(1, TYPE_BOOL);
	%}

%%{
// Experimental code to add support for IDMEF XML output based on
// notices.  For now, we're implementing it as a builtin you can call on an
// notices record.

#ifdef USE_IDMEF
extern "C" {
#include <libidmef/idmefxml.h>
}
#endif

#include <sys/socket.h>

char* port_to_string(PortVal* port)
	{
	char buf[256];	// to hold sprintf results on port numbers
	snprintf(buf, sizeof(buf), "%u", port->Port());
	return copy_string(buf);
	}

%%}

## Deprecated. Will be removed.
function generate_idmef%(src_ip: addr, src_port: port,
				dst_ip: addr, dst_port: port%) : bool
	%{
#ifdef USE_IDMEF
	xmlNodePtr message =
		newIDMEF_Message(newAttribute("version","1.0"),
			newAlert(newCreateTime(NULL),
			newSource(
				newNode(newAddress(
					newAttribute("category","ipv4-addr"),
					newSimpleElement("address",
					copy_string(dotted_addr(src_ip))),
					NULL), NULL),
				newService(
					newSimpleElement("port",
						port_to_string(src_port)),
					NULL), NULL),
			newTarget(
				newNode(newAddress(
					newAttribute("category","ipv4-addr"),
					newSimpleElement("address",
					copy_string(dotted_addr(dst_ip))),
					NULL), NULL),
				newService(
					newSimpleElement("port",
						port_to_string(dst_port)),
					NULL), NULL), NULL), NULL);

	// if ( validateCurrentDoc() )
	printCurrentMessage(stderr);
	return new Val(1, TYPE_BOOL);
#else
	builtin_error("Bro was not configured for IDMEF support");
	return new Val(0, TYPE_BOOL);
#endif
	%}

## Deprecated. Will be removed.
function bro_has_ipv6%(%) : bool
    %{
#ifdef BROv6
	return new Val(1, TYPE_BOOL);
#else
	return new Val(0, TYPE_BOOL);
#endif
    %}<|MERGE_RESOLUTION|>--- conflicted
+++ resolved
@@ -1,12 +1,8 @@
-<<<<<<< HEAD
-##! Defines most of the built-in functions accessible to the scripting layer.
-=======
 ##! A collection of built-in functions that implement a variety of things
 ##! such as general programming algorithms, string processing, math functions,
 ##! introspection, type conversion, file/directory manipulation, packet
 ##! filtering, inter-process communication and controlling protocol analyzer
 ##! behavior.
->>>>>>> fd74eb8e
 
 %%{ // C segment
 #include <math.h>
