--- conflicted
+++ resolved
@@ -4972,7 +4972,6 @@
 		return new AddrVal(anonymize_ip(*bytes,
 			(enum ip_addr_anonymization_class_t) anon_class));
 		}
-<<<<<<< HEAD
 	%}
 
 ## This is where my code starts...
@@ -5101,6 +5100,4 @@
 	CardinalityVal* cv = new CardinalityVal();
 	cv->Init(h2);
 	return cv;
-=======
->>>>>>> c89f6191
 	%}