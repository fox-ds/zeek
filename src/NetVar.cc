// See the file "COPYING" in the main distribution directory for copyright.

#include "config.h"

#include "Var.h"
#include "NetVar.h"

RecordType* conn_id;
RecordType* endpoint;
RecordType* endpoint_stats;
RecordType* connection_type;
RecordType* fa_file_type;
RecordType* icmp_conn;
RecordType* icmp_context;
RecordType* SYN_packet;
RecordType* pcap_packet;
RecordType* signature_state;
EnumType* transport_proto;
TableType* string_set;
TableType* string_array;
TableType* count_set;
VectorType* string_vec;

int watchdog_interval;

int max_timer_expires;
int max_remote_events_processed;

int ignore_checksums;
int partial_connection_ok;
int tcp_SYN_ack_ok;
int tcp_match_undelivered;

int encap_hdr_size;

double frag_timeout;

double tcp_SYN_timeout;
double tcp_session_timer;
double tcp_connection_linger;
double tcp_attempt_delay;
double tcp_close_delay;
double tcp_reset_delay;
double tcp_partial_close_delay;

int tcp_max_initial_window;
int tcp_max_above_hole_without_any_acks;
int tcp_excessive_data_without_further_acks;

RecordType* x509_type;

RecordType* socks_address;

double non_analyzed_lifetime;
double tcp_inactivity_timeout;
double udp_inactivity_timeout;
double icmp_inactivity_timeout;

int tcp_storm_thresh;
double tcp_storm_interarrival_thresh;

TableVal* tcp_reassembler_ports_orig;
TableVal* tcp_reassembler_ports_resp;

TableVal* tcp_content_delivery_ports_orig;
TableVal* tcp_content_delivery_ports_resp;
bool tcp_content_deliver_all_orig;
bool tcp_content_deliver_all_resp;

TableVal* udp_content_delivery_ports_orig;
TableVal* udp_content_delivery_ports_resp;
bool udp_content_deliver_all_orig;
bool udp_content_deliver_all_resp;

double dns_session_timeout;
double ntp_session_timeout;
double rpc_timeout;

ListVal* skip_authentication;
ListVal* direct_login_prompts;
ListVal* login_prompts;
ListVal* login_non_failure_msgs;
ListVal* login_failure_msgs;
ListVal* login_success_msgs;
ListVal* login_timeouts;

int mime_segment_length;
int mime_segment_overlap_length;
RecordType* mime_header_rec;
TableType* mime_header_list;

int http_entity_data_delivery_size;
RecordType* http_stats_rec;
RecordType* http_message_stat;
int truncate_http_URI;

RecordType* pm_mapping;
TableType* pm_mappings;
RecordType* pm_port_request;
RecordType* pm_callit_request;

RecordType* ntp_msg;

TableVal* samba_cmds;
RecordType* smb_hdr;
RecordType* smb_trans;
RecordType* smb_trans_data;
RecordType* smb_tree_connect;
TableType* smb_negotiate;

RecordType* geo_location;

RecordType* entropy_test_result;

TableType* dhcp_router_list;
RecordType* dhcp_msg;

RecordType* dns_msg;
RecordType* dns_answer;
RecordType* dns_soa;
RecordType* dns_edns_additional;
RecordType* dns_tsig_additional;
TableVal* dns_skip_auth;
TableVal* dns_skip_addl;
int dns_skip_all_auth;
int dns_skip_all_addl;
int dns_max_queries;

double stp_delta;
double stp_idle_min;
TableVal* stp_skip_src;

double interconn_min_interarrival;
double interconn_max_interarrival;
int interconn_max_keystroke_pkt_size;
int interconn_default_pkt_size;
double interconn_stat_period;
double interconn_stat_backoff;
RecordType* interconn_endp_stats;

double backdoor_stat_period;
double backdoor_stat_backoff;

RecordType* backdoor_endp_stats;

RecordType* software;
RecordType* software_version;
RecordType* OS_version;
EnumType* OS_version_inference;
TableVal* generate_OS_version_event;

double table_expire_interval;
double table_expire_delay;
int table_incremental_step;

RecordType* packet_type;

double packet_sort_window;

double connection_status_update_interval;

StringVal* state_dir;
double state_write_delay;

int orig_addr_anonymization, resp_addr_anonymization;
int other_addr_anonymization;
TableVal* preserve_orig_addr;
TableVal* preserve_resp_addr;
TableVal* preserve_other_addr;

int max_files_in_cache;
double log_rotate_interval;
double log_max_size;
RecordType* rotate_info;
StringVal* log_encryption_key;
StringVal* log_rotate_base_time;

StringVal* peer_description;
RecordType* peer;
int forward_remote_state_changes;
int forward_remote_events;
int remote_check_sync_consistency;

StringVal* ssl_ca_certificate;
StringVal* ssl_private_key;
StringVal* ssl_passphrase;

Val* profiling_file;
double profiling_interval;
int expensive_profiling_multiple;
int segment_profiling;
int pkt_profile_mode;
double pkt_profile_freq;
Val* pkt_profile_file;

int load_sample_freq;

double gap_report_freq;
RecordType* gap_info;

int packet_filter_default;

int sig_max_group_size;

int enable_syslog;

TableType* irc_join_list;
RecordType* irc_join_info;
TableVal* irc_servers;

int dpd_reassemble_first_packets;
int dpd_buffer_size;
int dpd_match_only_beginning;
int dpd_ignore_ports;

TableVal* likely_server_ports;

double remote_trace_sync_interval;
int remote_trace_sync_peers;

int check_for_unused_event_handlers;
int dump_used_event_handlers;

int suppress_local_output;

double timer_mgr_inactivity_timeout;

int time_machine_profiling;

StringVal* trace_output_file;

int record_all_packets;

RecordType* script_id;
TableType* id_table;
RecordType* record_field;
TableType* record_field_table;

StringVal* cmd_line_bpf_filter;

OpaqueType* md5_type;
OpaqueType* sha1_type;
OpaqueType* sha256_type;
OpaqueType* entropy_type;
<<<<<<< HEAD
OpaqueType* cardinality_type;
=======
OpaqueType* bloomfilter_type;
>>>>>>> c89f6191

#include "const.bif.netvar_def"
#include "types.bif.netvar_def"
#include "event.bif.netvar_def"
#include "logging.bif.netvar_def"
#include "input.bif.netvar_def"
#include "reporter.bif.netvar_def"

void init_event_handlers()
	{
#include "event.bif.netvar_init"
	}

void init_general_global_var()
	{
	table_expire_interval = opt_internal_double("table_expire_interval");
	table_expire_delay = opt_internal_double("table_expire_delay");
	table_incremental_step = opt_internal_int("table_incremental_step");

	state_dir = internal_val("state_dir")->AsStringVal();
	state_write_delay = opt_internal_double("state_write_delay");

	max_files_in_cache = opt_internal_int("max_files_in_cache");
	log_rotate_interval = opt_internal_double("log_rotate_interval");
	log_max_size = opt_internal_double("log_max_size");
	rotate_info = internal_type("rotate_info")->AsRecordType();
	log_encryption_key = opt_internal_string("log_encryption_key");
	log_rotate_base_time = opt_internal_string("log_rotate_base_time");

	peer_description =
		internal_val("peer_description")->AsStringVal();
	peer = internal_type("event_peer")->AsRecordType();
	forward_remote_state_changes =
		opt_internal_int("forward_remote_state_changes");
	forward_remote_events = opt_internal_int("forward_remote_events");
	remote_check_sync_consistency =
		opt_internal_int("remote_check_sync_consistency");

	ssl_ca_certificate = internal_val("ssl_ca_certificate")->AsStringVal();
	ssl_private_key = internal_val("ssl_private_key")->AsStringVal();
	ssl_passphrase = internal_val("ssl_passphrase")->AsStringVal();

	packet_filter_default = opt_internal_int("packet_filter_default");

	sig_max_group_size = opt_internal_int("sig_max_group_size");
	enable_syslog = opt_internal_int("enable_syslog");

	check_for_unused_event_handlers =
		opt_internal_int("check_for_unused_event_handlers");
	dump_used_event_handlers =
		opt_internal_int("dump_used_event_handlers");

	suppress_local_output = opt_internal_int("suppress_local_output");

	trace_output_file = internal_val("trace_output_file")->AsStringVal();

	record_all_packets = opt_internal_int("record_all_packets");

	cmd_line_bpf_filter =
		internal_val("cmd_line_bpf_filter")->AsStringVal();

	md5_type = new OpaqueType("md5");
	sha1_type = new OpaqueType("sha1");
	sha256_type = new OpaqueType("sha256");
	entropy_type = new OpaqueType("entropy");
<<<<<<< HEAD
	cardinality_type = new OpaqueType("cardinality");
=======
	bloomfilter_type = new OpaqueType("bloomfilter");
>>>>>>> c89f6191
	}

void init_net_var()
	{
#include "const.bif.netvar_init"
#include "types.bif.netvar_init"
#include "logging.bif.netvar_init"
#include "input.bif.netvar_init"
#include "reporter.bif.netvar_init"

	conn_id = internal_type("conn_id")->AsRecordType();
	endpoint = internal_type("endpoint")->AsRecordType();
	endpoint_stats = internal_type("endpoint_stats")->AsRecordType();
	connection_type = internal_type("connection")->AsRecordType();
	fa_file_type = internal_type("fa_file")->AsRecordType();
	icmp_conn = internal_type("icmp_conn")->AsRecordType();
	icmp_context = internal_type("icmp_context")->AsRecordType();
	signature_state = internal_type("signature_state")->AsRecordType();
	SYN_packet = internal_type("SYN_packet")->AsRecordType();
	pcap_packet = internal_type("pcap_packet")->AsRecordType();
	transport_proto = internal_type("transport_proto")->AsEnumType();
	string_set = internal_type("string_set")->AsTableType();
	string_array = internal_type("string_array")->AsTableType();
	string_vec = internal_type("string_vec")->AsVectorType();

	ignore_checksums = opt_internal_int("ignore_checksums");
	partial_connection_ok = opt_internal_int("partial_connection_ok");
	tcp_SYN_ack_ok = opt_internal_int("tcp_SYN_ack_ok");
	tcp_match_undelivered = opt_internal_int("tcp_match_undelivered");

	encap_hdr_size = opt_internal_int("encap_hdr_size");

	frag_timeout = opt_internal_double("frag_timeout");

	tcp_SYN_timeout = opt_internal_double("tcp_SYN_timeout");
	tcp_session_timer = opt_internal_double("tcp_session_timer");
	tcp_connection_linger = opt_internal_double("tcp_connection_linger");
	tcp_attempt_delay = opt_internal_double("tcp_attempt_delay");
	tcp_close_delay = opt_internal_double("tcp_close_delay");
	tcp_reset_delay = opt_internal_double("tcp_reset_delay");
	tcp_partial_close_delay = opt_internal_double("tcp_partial_close_delay");

	tcp_max_initial_window = opt_internal_int("tcp_max_initial_window");
	tcp_max_above_hole_without_any_acks =
		opt_internal_int("tcp_max_above_hole_without_any_acks");
	tcp_excessive_data_without_further_acks =
		opt_internal_int("tcp_excessive_data_without_further_acks");

	x509_type = internal_type("X509")->AsRecordType();

	socks_address = internal_type("SOCKS::Address")->AsRecordType();

	non_analyzed_lifetime = opt_internal_double("non_analyzed_lifetime");
	tcp_inactivity_timeout = opt_internal_double("tcp_inactivity_timeout");
	udp_inactivity_timeout = opt_internal_double("udp_inactivity_timeout");
	icmp_inactivity_timeout = opt_internal_double("icmp_inactivity_timeout");

	tcp_storm_thresh = opt_internal_int("tcp_storm_thresh");
	tcp_storm_interarrival_thresh =
		opt_internal_double("tcp_storm_interarrival_thresh");

	tcp_reassembler_ports_orig =
		internal_val("tcp_reassembler_ports_orig")->AsTableVal();
	tcp_reassembler_ports_resp =
		internal_val("tcp_reassembler_ports_resp")->AsTableVal();

	tcp_content_delivery_ports_orig =
		internal_val("tcp_content_delivery_ports_orig")->AsTableVal();
	tcp_content_delivery_ports_resp =
		internal_val("tcp_content_delivery_ports_resp")->AsTableVal();
	tcp_content_deliver_all_orig =
		bool(internal_val("tcp_content_deliver_all_orig")->AsBool());
	tcp_content_deliver_all_resp =
		bool(internal_val("tcp_content_deliver_all_resp")->AsBool());

	udp_content_delivery_ports_orig =
		internal_val("udp_content_delivery_ports_orig")->AsTableVal();
	udp_content_delivery_ports_resp =
		internal_val("udp_content_delivery_ports_resp")->AsTableVal();
	udp_content_deliver_all_orig =
		bool(internal_val("udp_content_deliver_all_orig")->AsBool());
	udp_content_deliver_all_resp =
		bool(internal_val("udp_content_deliver_all_resp")->AsBool());

	dns_session_timeout = opt_internal_double("dns_session_timeout");
	ntp_session_timeout = opt_internal_double("ntp_session_timeout");
	rpc_timeout = opt_internal_double("rpc_timeout");

	watchdog_interval = int(opt_internal_double("watchdog_interval"));

	max_timer_expires = opt_internal_int("max_timer_expires");
	max_remote_events_processed =
		opt_internal_int("max_remote_events_processed");

	skip_authentication = internal_list_val("skip_authentication");
	direct_login_prompts = internal_list_val("direct_login_prompts");
	login_prompts = internal_list_val("login_prompts");
	login_non_failure_msgs = internal_list_val("login_non_failure_msgs");
	login_failure_msgs = internal_list_val("login_failure_msgs");
	login_success_msgs = internal_list_val("login_success_msgs");
	login_timeouts = internal_list_val("login_timeouts");

	mime_segment_length = opt_internal_int("mime_segment_length");
	mime_segment_overlap_length = opt_internal_int("mime_segment_overlap_length");
	mime_header_rec = internal_type("mime_header_rec")->AsRecordType();
	mime_header_list = internal_type("mime_header_list")->AsTableType();

	http_entity_data_delivery_size = opt_internal_int("http_entity_data_delivery_size");
	http_stats_rec = internal_type("http_stats_rec")->AsRecordType();
	http_message_stat = internal_type("http_message_stat")->AsRecordType();
	truncate_http_URI = opt_internal_int("truncate_http_URI");

	pm_mapping = internal_type("pm_mapping")->AsRecordType();
	pm_mappings = internal_type("pm_mappings")->AsTableType();
	pm_port_request = internal_type("pm_port_request")->AsRecordType();
	pm_callit_request = internal_type("pm_callit_request")->AsRecordType();

	ntp_msg = internal_type("ntp_msg")->AsRecordType();

	samba_cmds = internal_val("samba_cmds")->AsTableVal();
	smb_hdr = internal_type("smb_hdr")->AsRecordType();
	smb_trans = internal_type("smb_trans")->AsRecordType();
	smb_trans_data = internal_type("smb_trans_data")->AsRecordType();
	smb_tree_connect = internal_type("smb_tree_connect")->AsRecordType();
	smb_negotiate = internal_type("smb_negotiate")->AsTableType();

	geo_location = internal_type("geo_location")->AsRecordType();

	entropy_test_result = internal_type("entropy_test_result")->AsRecordType();

	dhcp_router_list = internal_type("dhcp_router_list")->AsTableType();
	dhcp_msg = internal_type("dhcp_msg")->AsRecordType();

	dns_msg = internal_type("dns_msg")->AsRecordType();
	dns_answer = internal_type("dns_answer")->AsRecordType();
	dns_soa = internal_type("dns_soa")->AsRecordType();
	dns_edns_additional =
		internal_type("dns_edns_additional")->AsRecordType();
	dns_tsig_additional =
		internal_type("dns_tsig_additional")->AsRecordType();

	dns_skip_auth = internal_val("dns_skip_auth")->AsTableVal();
	dns_skip_addl = internal_val("dns_skip_addl")->AsTableVal();
	dns_skip_all_auth = opt_internal_int("dns_skip_all_auth");
	dns_skip_all_addl = opt_internal_int("dns_skip_all_addl");
	dns_max_queries = opt_internal_int("dns_max_queries");

	stp_delta = opt_internal_double("stp_delta");
	stp_idle_min = opt_internal_double("stp_idle_min");
	stp_skip_src = internal_val("stp_skip_src")->AsTableVal();

	interconn_min_interarrival = opt_internal_double("interconn_min_interarrival");
	interconn_max_interarrival = opt_internal_double("interconn_max_interarrival");
	interconn_max_keystroke_pkt_size = opt_internal_int("interconn_max_keystroke_pkt_size");
	interconn_default_pkt_size = opt_internal_int("interconn_default_pkt_size");
	interconn_stat_period = opt_internal_double("interconn_stat_period");
	interconn_stat_backoff = opt_internal_double("interconn_stat_backoff");
	interconn_endp_stats = internal_type("interconn_endp_stats")->AsRecordType();

	backdoor_stat_period = opt_internal_double("backdoor_stat_period");
	backdoor_stat_backoff = opt_internal_double("backdoor_stat_backoff");
	backdoor_endp_stats = internal_type("backdoor_endp_stats")->AsRecordType();

	software = internal_type("software")->AsRecordType();
	software_version = internal_type("software_version")->AsRecordType();
	OS_version = internal_type("OS_version")->AsRecordType();
	OS_version_inference = internal_type("OS_version_inference")->AsEnumType();
	generate_OS_version_event =
		opt_internal_table("generate_OS_version_event");

	packet_type = internal_type("packet")->AsRecordType();

	packet_sort_window = opt_internal_double("packet_sort_window");

	orig_addr_anonymization = opt_internal_int("orig_addr_anonymization");
	resp_addr_anonymization = opt_internal_int("resp_addr_anonymization");
	other_addr_anonymization = opt_internal_int("other_addr_anonymization");

	preserve_orig_addr = opt_internal_table("preserve_orig_addr");
	preserve_resp_addr = opt_internal_table("preserve_resp_addr");
	preserve_other_addr = opt_internal_table("preserve_other_addr");

	connection_status_update_interval =
		opt_internal_double("connection_status_update_interval");

	profiling_file = internal_val("profiling_file");
	expensive_profiling_multiple =
		opt_internal_int("expensive_profiling_multiple");
	profiling_interval = opt_internal_double("profiling_interval");
	segment_profiling = opt_internal_int("segment_profiling");

	pkt_profile_mode = opt_internal_int("pkt_profile_mode");
	pkt_profile_freq = opt_internal_double("pkt_profile_freq");
	pkt_profile_file = opt_internal_val("pkt_profile_file");

	load_sample_freq = opt_internal_int("load_sample_freq");

	gap_report_freq = opt_internal_double("gap_report_freq");

	irc_join_info = internal_type("irc_join_info")->AsRecordType();
	irc_join_list = internal_type("irc_join_list")->AsTableType();
	irc_servers = internal_val("irc_servers")->AsTableVal();

	remote_trace_sync_interval =
		opt_internal_double("remote_trace_sync_interval");
	remote_trace_sync_peers = opt_internal_int("remote_trace_sync_peers");

	dpd_reassemble_first_packets =
		opt_internal_int("dpd_reassemble_first_packets");
	dpd_buffer_size = opt_internal_int("dpd_buffer_size");
	dpd_match_only_beginning = opt_internal_int("dpd_match_only_beginning");
	dpd_ignore_ports = opt_internal_int("dpd_ignore_ports");

	likely_server_ports = internal_val("likely_server_ports")->AsTableVal();

	timer_mgr_inactivity_timeout =
		opt_internal_double("timer_mgr_inactivity_timeout");
	time_machine_profiling = opt_internal_int("time_machine_profiling");

	script_id = internal_type("script_id")->AsRecordType();
	id_table = internal_type("id_table")->AsTableType();
	record_field = internal_type("record_field")->AsRecordType();
	record_field_table = internal_type("record_field_table")->AsTableType();
	}<|MERGE_RESOLUTION|>--- conflicted
+++ resolved
@@ -242,11 +242,8 @@
 OpaqueType* sha1_type;
 OpaqueType* sha256_type;
 OpaqueType* entropy_type;
-<<<<<<< HEAD
 OpaqueType* cardinality_type;
-=======
 OpaqueType* bloomfilter_type;
->>>>>>> c89f6191
 
 #include "const.bif.netvar_def"
 #include "types.bif.netvar_def"
@@ -312,11 +309,8 @@
 	sha1_type = new OpaqueType("sha1");
 	sha256_type = new OpaqueType("sha256");
 	entropy_type = new OpaqueType("entropy");
-<<<<<<< HEAD
 	cardinality_type = new OpaqueType("cardinality");
-=======
 	bloomfilter_type = new OpaqueType("bloomfilter");
->>>>>>> c89f6191
 	}
 
 void init_net_var()
