--- conflicted
+++ resolved
@@ -58,12 +58,10 @@
 const stopspreadat: count;
 const timedspread: double;
 
-<<<<<<< HEAD
 module InputBinary;
 const chunk_size: count;
-=======
+
 module InputSQLite;
 const set_separator: string;
 const unset_field: string;
-const empty_field: string;
->>>>>>> 4fe0e221
+const empty_field: string;