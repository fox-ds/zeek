// See the file "COPYING" in the main distribution directory for copyright.

#include "bro-config.h"

#include <sys/types.h>
#include <sys/stat.h>
#ifdef TIME_WITH_SYS_TIME
# include <sys/time.h>
# include <time.h>
#else
# ifdef HAVE_SYS_TIME_H
#  include <sys/time.h>
# else
#  include <time.h>
# endif
#endif
#include <sys/resource.h>

#include <netinet/in.h>

#include <stdlib.h>
#include <errno.h>
#include <ctype.h>

#include <sys/param.h>
#include <netdb.h>
#include <unistd.h>
#include <signal.h>

#include <algorithm>

#include "Base64.h"
#include "Stmt.h"
#include "Scope.h"
#include "Net.h"
#include "NetVar.h"
#include "File.h"
#include "Fiber.h"
#include "Func.h"
#include "Frame.h"
#include "Var.h"
#include "analyzer/protocol/login/Login.h"
#include "Sessions.h"
#include "RE.h"
#include "Serializer.h"
#include "RemoteSerializer.h"
#include "Event.h"
#include "Traverse.h"
#include "Reporter.h"
#include "plugin/Manager.h"

extern	RETSIGTYPE sig_handler(int signo);

const Expr* calling_expr = 0;
bool did_builtin_init = false;

vector<Func*> Func::unique_ids;
static const std::pair<bool, Val*> empty_hook_result(false, NULL);

Func::Func() : scope(0), type(0)
	{
	unique_id = unique_ids.size();
	unique_ids.push_back(this);
	}

Func::Func(Kind arg_kind) : scope(0), kind(arg_kind), type(0)
	{
	unique_id = unique_ids.size();
	unique_ids.push_back(this);
	}

Func::~Func()
	{
	Unref(type);
	}

void Func::AddBody(Stmt* /* new_body */, id_list* /* new_inits */,
			int /* new_frame_size */, int /* priority */)
	{
	Internal("Func::AddBody called");
	}

bool Func::Serialize(SerialInfo* info) const
	{
	return SerialObj::Serialize(info);
	}

Func* Func::Unserialize(UnserialInfo* info)
	{
	Func* f = (Func*) SerialObj::Unserialize(info, SER_FUNC);

	// For builtins, we return a reference to the (hopefully) already
	// existing function.
	if ( f && f->kind == BUILTIN_FUNC )
		{
		const char* name = ((BuiltinFunc*) f)->Name();
		ID* id = global_scope()->Lookup(name);
		if ( ! id )
			{
			info->s->Error(fmt("can't find built-in %s", name));
			return 0;
			}

		if ( ! (id->HasVal() && id->ID_Val()->Type()->Tag() == TYPE_FUNC) )
			{
			info->s->Error(fmt("ID %s is not a built-in", name));
			return 0;
			}

		Unref(f);
		f = id->ID_Val()->AsFunc();
		Ref(f);
		}

	return f;
	}

bool Func::DoSerialize(SerialInfo* info) const
	{
	DO_SERIALIZE(SER_FUNC, BroObj);

	if ( ! SERIALIZE(int(bodies.size())) )
		return false;

	for ( unsigned int i = 0; i < bodies.size(); ++i )
		{
		if ( ! bodies[i].stmts->Serialize(info) )
			return false;
		if ( ! SERIALIZE(bodies[i].priority) )
			return false;
		}

	if ( ! SERIALIZE(char(kind) ) )
		return false;

	if ( ! type->Serialize(info) )
		return false;

	if ( ! SERIALIZE(Name()) )
		return false;

	// We don't serialize scope as only global functions are considered here
	// anyway.
	return true;
	}

bool Func::DoUnserialize(UnserialInfo* info)
	{
	DO_UNSERIALIZE(BroObj);

	int len;
	if ( ! UNSERIALIZE(&len) )
		return false;

	while ( len-- )
		{
		Body b;
		b.stmts = Stmt::Unserialize(info);
		if ( ! b.stmts )
			return false;

		if ( ! UNSERIALIZE(&b.priority) )
			return false;

		bodies.push_back(b);
		}

	char c;
	if ( ! UNSERIALIZE(&c) )
		return false;

	kind = (Kind) c;

	type = BroType::Unserialize(info);
	if ( ! type )
		return false;

	const char* n;
	if ( ! UNSERIALIZE_STR(&n, 0) )
		return false;

	name = n;
	delete [] n;

	return true;
	}

void Func::DescribeDebug(ODesc* d, const val_list* args) const
	{
	d->Add(Name());

	RecordType* func_args = FType()->Args();

	if ( args )
		{
		d->Add("(");

		for ( int i = 0; i < args->length(); ++i )
			{
			// Handle varargs case (more args than formals).
			if ( i >= func_args->NumFields() )
				{
				d->Add("vararg");
				d->Add(i - func_args->NumFields());
				}
			else
				d->Add(func_args->FieldName(i));

			d->Add(" = '");
			(*args)[i]->Describe(d);

			if ( i < args->length() - 1 )
				d->Add("', ");
			else
				d->Add("'");
			}

		d->Add(")");
		}
	}

TraversalCode Func::Traverse(TraversalCallback* cb) const
	{
	// FIXME: Make a fake scope for builtins?
	Scope* old_scope = cb->current_scope;
	cb->current_scope = scope;

	TraversalCode tc = cb->PreFunction(this);
	HANDLE_TC_STMT_PRE(tc);

	// FIXME: Traverse arguments to builtin functions, too.
	if ( kind == BRO_FUNC && scope )
		{
		tc = scope->Traverse(cb);
		HANDLE_TC_STMT_PRE(tc);

		for ( unsigned int i = 0; i < bodies.size(); ++i )
			{
			tc = bodies[i].stmts->Traverse(cb);
			HANDLE_TC_STMT_PRE(tc);
			}
		}

	tc = cb->PostFunction(this);

	cb->current_scope = old_scope;
	HANDLE_TC_STMT_POST(tc);
	}

std::pair<bool, Val*> Func::HandlePluginResult(std::pair<bool, Val*> plugin_result, val_list* args, function_flavor flavor) const
	{
	// Helper function factoring out this code from BroFunc:Call() for
	// better readability.

	if( ! plugin_result.first )
		{
		if( plugin_result.second )
			reporter->InternalError("plugin set processed flag to false but actually returned a value");

		// The plugin result hasn't been processed yet (read: fall
		// into ::Call method).
		return plugin_result;
		}

	switch ( flavor ) {
	case FUNC_FLAVOR_EVENT:
		if( plugin_result.second )
			reporter->InternalError("plugin returned non-void result for event %s", this->Name());

		break;

	case FUNC_FLAVOR_HOOK:
		if ( plugin_result.second->Type()->Tag() != TYPE_BOOL )
			reporter->InternalError("plugin returned non-bool for hook %s", this->Name());

		break;

	case FUNC_FLAVOR_FUNCTION:
		{
		BroType* yt = FType()->YieldType();

		if ( (! yt) || yt->Tag() == TYPE_VOID )
			{
			if( plugin_result.second )
				reporter->InternalError("plugin returned non-void result for void method %s", this->Name());
			}

		else if ( plugin_result.second && plugin_result.second->Type()->Tag() != yt->Tag() && yt->Tag() != TYPE_ANY)
			{
			reporter->InternalError("plugin returned wrong type (got %d, expecting %d) for %s",
						plugin_result.second->Type()->Tag(), yt->Tag(), this->Name());
			}

		break;
		}
	}

	loop_over_list(*args, i)
		Unref((*args)[i]);

	return plugin_result;
	}

BroFunc::BroFunc(ID* arg_id, Stmt* arg_body, id_list* aggr_inits,
		int arg_frame_size, int priority)
: Func(BRO_FUNC)
	{
	name = arg_id->Name();
	type = arg_id->Type()->Ref();
	frame_size = arg_frame_size;

	if ( arg_body )
		{
		Body b;
		b.stmts = AddInits(arg_body, aggr_inits);
		b.priority = priority;
		bodies.push_back(b);
		}
	}

BroFunc::~BroFunc()
	{
	for ( unsigned int i = 0; i < bodies.size(); ++i )
		Unref(bodies[i].stmts);
	}

int BroFunc::IsPure() const
	{
	for ( unsigned int i = 0; i < bodies.size(); ++i )
		if ( ! bodies[i].stmts->IsPure() )
			return 0;

	return 1;
	}

Val* BroFunc::CallFunctionBody(Stmt* body, val_list* args, stmt_flow_type& flow, Frame* f, Frame* parent) const
	{
	Val* result = 0;

	try
		{
		result = body->Exec(f, flow);
		}
	catch ( InterpreterException& e )
		{
		// Error is already reported.
		return 0;
		}

	if ( f->HasDelayed() && parent )
		{
		assert(! result);
		assert(parent);
		parent->SetDelayed();
		return 0;
		}

	if ( Flavor() == FUNC_FLAVOR_HOOK )
		{
		// Ignore any return values of hook bodies, final return value
		// depends on whether a body returns as a result of break statement.
		Unref(result);
		result = 0;
		}

	return result;
	}

void BroFunc::CallEventBodyInsideFiber(Stmt* body, Frame* f) const
	{
	assert(Flavor() == FUNC_FLAVOR_EVENT);

	// Create a shallow copy of the frame that can stay
	// around during asynchronous execution.
	body->ExecuteInsideFiber(f->ShallowCopy());
	}

Val* BroFunc::Call(val_list* args, Frame* parent) const
	{
#ifdef PROFILE_BRO_FUNCTIONS
	DEBUG_MSG("Function: %s\n", Name());
#endif

	SegmentProfiler(segment_logger, location);

	if ( sample_logger )
		sample_logger->FunctionSeen(this);

	std::pair<bool, Val*> plugin_result = PLUGIN_HOOK_WITH_RESULT(HOOK_CALL_FUNCTION, HookCallFunction(this, parent, args), empty_hook_result);

	plugin_result = HandlePluginResult(plugin_result, args, Flavor());

	if( plugin_result.first )
		{
		Val *result = plugin_result.second;
		return result;
		}

	if ( bodies.empty() )
		{
		// Can only happen for events and hooks.
		assert(Flavor() == FUNC_FLAVOR_EVENT || Flavor() == FUNC_FLAVOR_HOOK);
		loop_over_list(*args, i)
			Unref((*args)[i]);

		return Flavor() == FUNC_FLAVOR_HOOK ? new Val(true, TYPE_BOOL) : 0;
		}

	Frame* f = new Frame(frame_size, this, args);

	// Hand down trigger-related state.
	if ( parent )
		{
		f->SetCall(parent->GetCall());
		f->SetFiber(parent->GetFiber());
		}

	g_frame_stack.push_back(f);	// used for backtracing

	if ( g_trace_state.DoTrace() )
		{
		ODesc d;
		DescribeDebug(&d, args);

		g_trace_state.LogTrace("%s called: %s\n",
			FType()->FlavorString().c_str(), d.Description());
		}

	stmt_flow_type flow = FLOW_NEXT;
	Val* result = 0;

	for ( size_t i = 0; i < bodies.size(); ++i )
		{
		auto body = bodies[i].stmts;

		Unref(result);
<<<<<<< HEAD
		result = 0;
=======

		loop_over_list(*args, j)
			{
			Val* arg = (*args)[j];

			if ( f->NthElement(j) != arg )
				{
				// Either not yet set, or somebody reassigned
				// the frame slot.
				Ref(arg);
				f->SetElement(j, arg);
				}
			}

>>>>>>> bdb7f623
		f->Reset(args->length());

		if ( sample_logger )
			sample_logger->LocationSeen(body->GetLocationInfo());

		if ( Flavor() == FUNC_FLAVOR_EVENT ) // && body->MayUseAsync() ) // TODO: After some measurements, we may not actually not need this.
			{
			// Called code may potentially yield, so run inside a
			// fiber to support that.
#ifdef DEBUG
			ODesc d;
			body->GetLocationInfo()->Describe(&d);
			DBG_LOG(DBG_NOTIFIERS, "%s: calling event body (%s)", Name(), d.Description());
#endif
			CallEventBodyInsideFiber(body, f);
			continue;
			}

		result = CallFunctionBody(body, args, flow, f, parent);

		if ( Flavor() == FUNC_FLAVOR_HOOK )
			{
			// Ignore any return values of hook bodies, final
			// return value depends on whether a body returns as
			// a result of break statement.
			Unref(result);
			result = 0;

			if ( flow == FLOW_BREAK )
				{
				// Short-circuit execution of remaining hook handler bodies.
				result = new Val(false, TYPE_BOOL);
				break;
				}
			}
		}

	// We have an extra Ref for each argument (so that they don't get
	// deleted between bodies), release that.
	loop_over_list(*args, k)
		Unref((*args)[k]);

	if ( Flavor() == FUNC_FLAVOR_HOOK )
		{
		if ( ! result )
			result = new Val(true, TYPE_BOOL);
		}

	// Warn if the function returns something, but we returned from
	// the function without an explicit return, or without a value.
	else if ( FType()->YieldType() && FType()->YieldType()->Tag() != TYPE_VOID &&
		 (flow != FLOW_RETURN /* we fell off the end */ ||
		  ! result /* explicit return with no result */) &&
		 ! f->HasDelayed() )
		reporter->Warning("non-void function returns without a value: %s",
				  Name());

	if ( result && g_trace_state.DoTrace() )
		{
		ODesc d;
		result->Describe(&d);

		g_trace_state.LogTrace("Function return: %s\n", d.Description());
		}

	g_frame_stack.pop_back();
	Unref(f);

	return result;
	}

void BroFunc::AddBody(Stmt* new_body, id_list* new_inits, int new_frame_size,
		int priority)
	{
	if ( new_frame_size > frame_size )
		frame_size = new_frame_size;

	new_body = AddInits(new_body, new_inits);

	if ( Flavor() == FUNC_FLAVOR_FUNCTION )
		{
		// For functions, we replace the old body with the new one.
		assert(bodies.size() <= 1);
		for ( unsigned int i = 0; i < bodies.size(); ++i )
			Unref(bodies[i].stmts);
		bodies.clear();
		}

	Body b;
	b.stmts = new_body;
	b.priority = priority;

	bodies.push_back(b);
	sort(bodies.begin(), bodies.end());
	}

void BroFunc::Describe(ODesc* d) const
	{
	d->Add(Name());

	d->NL();
	d->AddCount(frame_size);
	for ( unsigned int i = 0; i < bodies.size(); ++i )
		{
		bodies[i].stmts->AccessStats(d);
		bodies[i].stmts->Describe(d);
		}
	}

Stmt* BroFunc::AddInits(Stmt* body, id_list* inits)
	{
	if ( ! inits || inits->length() == 0 )
		return body;

	StmtList* stmt_series = new StmtList;
	stmt_series->Stmts().append(new InitStmt(inits));
	stmt_series->Stmts().append(body);

	return stmt_series;
	}

IMPLEMENT_SERIAL(BroFunc, SER_BRO_FUNC);

bool BroFunc::DoSerialize(SerialInfo* info) const
	{
	DO_SERIALIZE(SER_BRO_FUNC, Func);
	return SERIALIZE(frame_size);
	}

bool BroFunc::DoUnserialize(UnserialInfo* info)
	{
	DO_UNSERIALIZE(Func);

	return UNSERIALIZE(&frame_size);
	}

BuiltinFunc::BuiltinFunc(built_in_func arg_func, const char* arg_name,
			int arg_is_pure)
: Func(BUILTIN_FUNC)
	{
	func = arg_func;
	name = make_full_var_name(GLOBAL_MODULE_NAME, arg_name);
	is_pure = arg_is_pure;

	ID* id = lookup_ID(Name(), GLOBAL_MODULE_NAME, false);
	if ( ! id )
		reporter->InternalError("built-in function %s missing", Name());
	if ( id->HasVal() )
		reporter->InternalError("built-in function %s multiply defined", Name());

	type = id->Type()->Ref();
	id->SetVal(new Val(this));
	Unref(id);
	}

BuiltinFunc::~BuiltinFunc()
	{
	}

int BuiltinFunc::IsPure() const
	{
	return is_pure;
	}

Val* BuiltinFunc::Call(val_list* args, Frame* parent) const
	{
#ifdef PROFILE_BRO_FUNCTIONS
	DEBUG_MSG("Function: %s\n", Name());
#endif
	SegmentProfiler(segment_logger, Name());

	if ( sample_logger )
		sample_logger->FunctionSeen(this);

	std::pair<bool, Val*> plugin_result = PLUGIN_HOOK_WITH_RESULT(HOOK_CALL_FUNCTION, HookCallFunction(this, parent, args), empty_hook_result);

	plugin_result = HandlePluginResult(plugin_result, args, FUNC_FLAVOR_FUNCTION);

	if ( plugin_result.first )
		{
		Val *result = plugin_result.second;
		return result;
		}

	if ( g_trace_state.DoTrace() )
		{
		ODesc d;
		DescribeDebug(&d, args);

		g_trace_state.LogTrace("\tBuiltin Function called: %s\n", d.Description());
		}

	Val* result = func(parent, args);
	loop_over_list(*args, i)
		Unref((*args)[i]);

	// Don't Unref() args, that's the caller's responsibility.
	if ( result && g_trace_state.DoTrace() )
		{
		ODesc d;
		result->Describe(&d);

		g_trace_state.LogTrace("\tFunction return: %s\n", d.Description());
		}

	return result;
	}

void BuiltinFunc::Describe(ODesc* d) const
	{
	d->Add(Name());
	d->AddCount(is_pure);
	}

IMPLEMENT_SERIAL(BuiltinFunc, SER_BUILTIN_FUNC);

bool BuiltinFunc::DoSerialize(SerialInfo* info) const
	{
	DO_SERIALIZE(SER_BUILTIN_FUNC, Func);
	return true;
	}

bool BuiltinFunc::DoUnserialize(UnserialInfo* info)
	{
	DO_UNSERIALIZE(Func);
	return true;
	}

void builtin_error(const char* msg, BroObj* arg)
	{
	if ( calling_expr )
		calling_expr->Error(msg, arg);
	else
		reporter->Error(msg, arg);
	}

#include "bro.bif.func_h"
#include "stats.bif.func_h"
#include "reporter.bif.func_h"
#include "strings.bif.func_h"

#include "bro.bif.func_def"
#include "stats.bif.func_def"
#include "reporter.bif.func_def"
#include "strings.bif.func_def"

#include "__all__.bif.cc" // Autogenerated for compiling in the bif_target() code.
#include "__all__.bif.register.cc" // Autogenerated for compiling in the bif_target() code.

void init_builtin_funcs()
	{
	ProcStats = internal_type("ProcStats")->AsRecordType();
	NetStats = internal_type("NetStats")->AsRecordType();
	MatcherStats = internal_type("MatcherStats")->AsRecordType();
	ConnStats = internal_type("ConnStats")->AsRecordType();
	ReassemblerStats = internal_type("ReassemblerStats")->AsRecordType();
	DNSStats = internal_type("DNSStats")->AsRecordType();
	GapStats = internal_type("GapStats")->AsRecordType();
	EventStats = internal_type("EventStats")->AsRecordType();
	TimerStats = internal_type("TimerStats")->AsRecordType();
	FileAnalysisStats = internal_type("FileAnalysisStats")->AsRecordType();
	ThreadStats = internal_type("ThreadStats")->AsRecordType();

	var_sizes = internal_type("var_sizes")->AsTableType();

#include "bro.bif.func_init"
#include "stats.bif.func_init"
#include "reporter.bif.func_init"
#include "strings.bif.func_init"

	did_builtin_init = true;
	}

void init_builtin_funcs_subdirs()
{
	#include "__all__.bif.init.cc" // Autogenerated for compiling in the bif_target() code.
}

bool check_built_in_call(BuiltinFunc* f, CallExpr* call)
	{
	if ( f->TheFunc() != BifFunc::bro_fmt )
		return true;

	const expr_list& args = call->Args()->Exprs();
	if ( args.length() == 0 )
		{
		// Empty calls are allowed, since you can't just
		// use "print;" to get a blank line.
		return true;
		}

	const Expr* fmt_str_arg = args[0];
	if ( fmt_str_arg->Type()->Tag() != TYPE_STRING )
		{
		call->Error("first argument to fmt() needs to be a format string");
		return false;
		}

	Val* fmt_str_val = fmt_str_arg->Eval(0);

	if ( fmt_str_val )
		{
		const char* fmt_str = fmt_str_val->AsStringVal()->CheckString();

		int num_fmt = 0;
		while ( *fmt_str )
			{
			if ( *(fmt_str++) != '%' )
				continue;

			if ( ! *fmt_str )
				{
				call->Error("format string ends with bare '%'");
				return false;
				}

			if ( *(fmt_str++) != '%' )
				// Not a "%%" escape.
				++num_fmt;
			}

		if ( args.length() != num_fmt + 1 )
			{
			call->Error("mismatch between format string to fmt() and number of arguments passed");
			return false;
			}
		}

	return true;
	}<|MERGE_RESOLUTION|>--- conflicted
+++ resolved
@@ -434,9 +434,7 @@
 		auto body = bodies[i].stmts;
 
 		Unref(result);
-<<<<<<< HEAD
 		result = 0;
-=======
 
 		loop_over_list(*args, j)
 			{
@@ -451,7 +449,6 @@
 				}
 			}
 
->>>>>>> bdb7f623
 		f->Reset(args->length());
 
 		if ( sample_logger )
