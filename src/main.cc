// See the file "COPYING" in the main distribution directory for copyright.

#include "bro-config.h"

#include <stdio.h>
#include <stdlib.h>
#include <unistd.h>
#include <signal.h>
#include <string.h>
#include <list>
#ifdef HAVE_GETOPT_H
#include <getopt.h>
#endif

#ifdef USE_IDMEF
extern "C" {
#include <libidmef/idmefxml.h>
}
#endif

#include <openssl/ssl.h>
#include <openssl/err.h>

#include "bsd-getopt-long.h"
#include "input.h"
#include "DNS_Mgr.h"
#include "Frame.h"
#include "Scope.h"
#include "Event.h"
#include "File.h"
#include "Reporter.h"
#include "Net.h"
#include "NetVar.h"
#include "Var.h"
#include "Timer.h"
#include "Stmt.h"
#include "Debug.h"
#include "DFA.h"
#include "RuleMatcher.h"
#include "Anon.h"
#include "Serializer.h"
#include "RemoteSerializer.h"
#include "PersistenceSerializer.h"
#include "EventRegistry.h"
#include "Stats.h"
#include "Brofiler.h"
#include "Traverse.h"

#include "threading/Manager.h"
#include "input/Manager.h"
#include "logging/Manager.h"
#include "logging/writers/ascii/Ascii.h"
#include "input/readers/raw/Raw.h"
#include "analyzer/Manager.h"
#include "analyzer/Tag.h"
#include "plugin/Manager.h"
#include "file_analysis/Manager.h"
#include "zeexygen/Manager.h"
#include "iosource/Manager.h"
#include "broker/Manager.h"

#include "binpac_bro.h"

#include "3rdparty/sqlite3.h"

Brofiler brofiler;

#ifndef HAVE_STRSEP
extern "C" {
char* strsep(char**, const char*);
};
#endif

extern "C" {
#include "setsignal.h"
};

#ifdef USE_PERFTOOLS_DEBUG
HeapLeakChecker* heap_checker = 0;
int perftools_leaks = 0;
int perftools_profile = 0;
#endif

DNS_Mgr* dns_mgr;
TimerMgr* timer_mgr;
ValManager* val_mgr = 0;
PortManager* port_mgr = 0;
logging::Manager* log_mgr = 0;
threading::Manager* thread_mgr = 0;
input::Manager* input_mgr = 0;
plugin::Manager* plugin_mgr = 0;
analyzer::Manager* analyzer_mgr = 0;
file_analysis::Manager* file_mgr = 0;
zeexygen::Manager* zeexygen_mgr = 0;
iosource::Manager* iosource_mgr = 0;
bro_broker::Manager* broker_mgr = 0;

const char* prog;
char* writefile = 0;
name_list prefixes;
Stmt* stmts;
EventHandlerPtr net_done = 0;
RuleMatcher* rule_matcher = 0;
PersistenceSerializer* persistence_serializer = 0;
FileSerializer* event_serializer = 0;
FileSerializer* state_serializer = 0;
RemoteSerializer* remote_serializer = 0;
EventPlayer* event_player = 0;
EventRegistry* event_registry = 0;
ProfileLogger* profiling_logger = 0;
ProfileLogger* segment_logger = 0;
SampleLogger* sample_logger = 0;
int signal_val = 0;
extern char version[];
char* command_line_policy = 0;
vector<string> params;
set<string> requested_plugins;
char* proc_status_file = 0;
int old_comm_usage_count = 0;

OpaqueType* md5_type = 0;
OpaqueType* sha1_type = 0;
OpaqueType* sha256_type = 0;
OpaqueType* entropy_type = 0;
OpaqueType* cardinality_type = 0;
OpaqueType* topk_type = 0;
OpaqueType* bloomfilter_type = 0;
OpaqueType* x509_opaque_type = 0;
OpaqueType* ocsp_resp_opaque_type = 0;

// Keep copy of command line
int bro_argc;
char** bro_argv;

const char* bro_version()
	{
#ifdef DEBUG
	static char* debug_version = 0;

	if ( ! debug_version )
		{
		int n = strlen(version) + sizeof("-debug") + 1;
		debug_version = new char[n];
		snprintf(debug_version, n, "%s%s", version, "-debug");
		}

	return debug_version;
#else
	return version;
#endif
	}

const char* bro_dns_fake()
	{
	if ( ! getenv("BRO_DNS_FAKE") )
		return "off";
	else
		return "on";
	}

void usage(int code = 1)
	{
	fprintf(stderr, "bro version %s\n", bro_version());
	fprintf(stderr, "usage: %s [options] [file ...]\n", prog);
	fprintf(stderr, "    <file>                         | policy file, or read stdin\n");
	fprintf(stderr, "    -a|--parse-only                | exit immediately after parsing scripts\n");
	fprintf(stderr, "    -b|--bare-mode                 | don't load scripts from the base/ directory\n");
	fprintf(stderr, "    -d|--debug-policy              | activate policy file debugging\n");
	fprintf(stderr, "    -e|--exec <bro code>           | augment loaded policies by given code\n");
	fprintf(stderr, "    -f|--filter <filter>           | tcpdump filter\n");
	fprintf(stderr, "    -g|--dump-config               | dump current config into .state dir\n");
	fprintf(stderr, "    -h|--help                      | command line help\n");
	fprintf(stderr, "    -i|--iface <interface>         | read from given interface\n");
	fprintf(stderr, "    -p|--prefix <prefix>           | add given prefix to policy file resolution\n");
	fprintf(stderr, "    -r|--readfile <readfile>       | read from given tcpdump file\n");
	fprintf(stderr, "    -s|--rulefile <rulefile>       | read rules from given file\n");
	fprintf(stderr, "    -t|--tracefile <tracefile>     | activate execution tracing\n");
	fprintf(stderr, "    -v|--version                   | print version and exit\n");
	fprintf(stderr, "    -w|--writefile <writefile>     | write to given tcpdump file\n");
	fprintf(stderr, "    -x|--print-state <file.bst>    | print contents of state file\n");
#ifdef DEBUG
	fprintf(stderr, "    -B|--debug <dbgstreams>        | Enable debugging output for selected streams ('-B help' for help)\n");
#endif
	fprintf(stderr, "    -C|--no-checksums              | ignore checksums\n");
	fprintf(stderr, "    -F|--force-dns                 | force DNS\n");
	fprintf(stderr, "    -G|--load-seeds <file>         | load seeds from given file\n");
	fprintf(stderr, "    -H|--save-seeds <file>         | save seeds to given file\n");
	fprintf(stderr, "    -I|--print-id <ID name>        | print out given ID\n");
	fprintf(stderr, "    -N|--print-plugins             | print available plugins and exit (-NN for verbose)\n");
	fprintf(stderr, "    -P|--prime-dns                 | prime DNS\n");
	fprintf(stderr, "    -Q|--time                      | print execution time summary to stderr\n");
	fprintf(stderr, "    -R|--replay <events.bst>       | replay events\n");
	fprintf(stderr, "    -S|--debug-rules               | enable rule debugging\n");
	fprintf(stderr, "    -T|--re-level <level>          | set 'RE_level' for rules\n");
	fprintf(stderr, "    -U|--status-file <file>        | Record process status in file\n");
	fprintf(stderr, "    -W|--watchdog                  | activate watchdog timer\n");
	fprintf(stderr, "    -X|--zeexygen <cfgfile>        | generate documentation based on config file\n");

#ifdef USE_PERFTOOLS_DEBUG
	fprintf(stderr, "    -m|--mem-leaks                 | show leaks  [perftools]\n");
	fprintf(stderr, "    -M|--mem-profile               | record heap [perftools]\n");
#endif
	fprintf(stderr, "    --pseudo-realtime[=<speedup>]  | enable pseudo-realtime for performance evaluation (default 1)\n");

#ifdef USE_IDMEF
	fprintf(stderr, "    -n|--idmef-dtd <idmef-msg.dtd> | specify path to IDMEF DTD file\n");
#endif

	fprintf(stderr, "    $BROPATH                       | file search path (%s)\n", bro_path().c_str());
	fprintf(stderr, "    $BRO_PLUGIN_PATH               | plugin search path (%s)\n", bro_plugin_path());
	fprintf(stderr, "    $BRO_PLUGIN_ACTIVATE           | plugins to always activate (%s)\n", bro_plugin_activate());
	fprintf(stderr, "    $BRO_PREFIXES                  | prefix list (%s)\n", bro_prefixes().c_str());
	fprintf(stderr, "    $BRO_DNS_FAKE                  | disable DNS lookups (%s)\n", bro_dns_fake());
	fprintf(stderr, "    $BRO_SEED_FILE                 | file to load seeds from (not set)\n");
	fprintf(stderr, "    $BRO_LOG_SUFFIX                | ASCII log file extension (.%s)\n", logging::writer::Ascii::LogExt().c_str());
	fprintf(stderr, "    $BRO_PROFILER_FILE             | Output file for script execution statistics (not set)\n");
	fprintf(stderr, "    $BRO_DISABLE_BROXYGEN          | Disable Zeexygen documentation support (%s)\n", getenv("BRO_DISABLE_BROXYGEN") ? "set" : "not set");
	fprintf(stderr, "    $ZEEK_DNS_RESOLVER             | IPv4/IPv6 address of DNS resolver to use (%s)\n", getenv("ZEEK_DNS_RESOLVER") ? getenv("ZEEK_DNS_RESOLVER") : "not set, will use first IPv4 address from /etc/resolv.conf");

	fprintf(stderr, "\n");

	exit(code);
	}

bool show_plugins(int level)
	{
	plugin::Manager::plugin_list plugins = plugin_mgr->ActivePlugins();

	if ( ! plugins.size() )
		{
		printf("No plugins registered, not even any built-ins. This is probably a bug.\n");
		return false;
		}

	ODesc d;

	if ( level == 1 )
		d.SetShort();

	int count = 0;

	for ( plugin::Manager::plugin_list::const_iterator i = plugins.begin(); i != plugins.end(); i++ )
		{
		if ( requested_plugins.size()
		     && requested_plugins.find((*i)->Name()) == requested_plugins.end() )
			continue;

		(*i)->Describe(&d);

		if ( ! d.IsShort() )
			d.Add("\n");

		++count;
		}

	printf("%s", d.Description());

	plugin::Manager::inactive_plugin_list inactives = plugin_mgr->InactivePlugins();

	if ( inactives.size() && ! requested_plugins.size() )
		{
		printf("\nInactive dynamic plugins:\n");

		for ( plugin::Manager::inactive_plugin_list::const_iterator i = inactives.begin(); i != inactives.end(); i++ )
			{
			string name = (*i).first;
			string path = (*i).second;
			printf("  %s (%s)\n", name.c_str(), path.c_str());
			}
		}

	return count != 0;
	}

void done_with_network()
	{
	set_processing_status("TERMINATING", "done_with_network");

	// Release the port, which is important for checkpointing Bro.
	if ( remote_serializer )
		remote_serializer->StopListening();

	// Cancel any pending alarms (watchdog, in particular).
	(void) alarm(0);

	if ( net_done )
		{
		mgr.Drain();
		// Don't propagate this event to remote clients.
		mgr.Dispatch(new Event(net_done,
		                       {new Val(timer_mgr->Time(), TYPE_TIME)}),
		             true);
		}

	// Save state before expiring the remaining events/timers.
	persistence_serializer->WriteState(false);

	if ( profiling_logger )
		profiling_logger->Log();

	terminating = true;

	analyzer_mgr->Done();
	timer_mgr->Expire();
	dns_mgr->Flush();
	mgr.Drain();
	mgr.Drain();

	if ( remote_serializer )
		remote_serializer->Finish();

	net_finish(1);

#ifdef USE_PERFTOOLS_DEBUG

		if ( perftools_profile )
			{
			HeapProfilerDump("post net_run");
			HeapProfilerStop();
			}

		if ( heap_checker && ! heap_checker->NoLeaks() )
			{
			fprintf(stderr, "Memory leaks - aborting.\n");
			abort();
			}
#endif
	}

void terminate_bro()
	{
	set_processing_status("TERMINATING", "terminate_bro");

	terminating = true;

	// File analysis termination may produce events, so do it early on in
	// the termination process.
	file_mgr->Terminate();

	brofiler.WriteStats();

<<<<<<< HEAD
	EventHandlerPtr zeek_done = internal_handler("zeek_done");
	if ( zeek_done )
		mgr.QueueEvent(zeek_done, new val_list);
=======
	EventHandlerPtr bro_done = internal_handler("bro_done");
	if ( bro_done )
		mgr.QueueEventFast(bro_done, val_list{});
>>>>>>> c67da0a3

	timer_mgr->Expire();
	mgr.Drain();

	if ( profiling_logger )
		{
		// FIXME: There are some occasional crashes in the memory
		// allocation code when killing Bro.  Disabling this for now.
		if ( ! (signal_val == SIGTERM || signal_val == SIGINT) )
			profiling_logger->Log();

		delete profiling_logger;
		}

	if ( remote_serializer )
		remote_serializer->LogStats();

	mgr.Drain();

	log_mgr->Terminate();
	input_mgr->Terminate();
	thread_mgr->Terminate();
	broker_mgr->Terminate();

	mgr.Drain();

	plugin_mgr->FinishPlugins();

	delete zeexygen_mgr;
	delete timer_mgr;
	delete persistence_serializer;
	delete event_serializer;
	delete state_serializer;
	delete event_registry;
	delete analyzer_mgr;
	delete file_mgr;
	// broker_mgr is deleted via iosource_mgr
	delete iosource_mgr;
	delete log_mgr;
	delete reporter;
	delete plugin_mgr;
	delete val_mgr;
	delete port_mgr;

	reporter = 0;
	}

void termination_signal()
	{
	set_processing_status("TERMINATING", "termination_signal");

	reporter->Info("received termination signal");
	net_get_final_stats();
	done_with_network();
	net_delete();

	terminate_bro();

	// Close files after net_delete(), because net_delete()
	// might write to connection content files.
	BroFile::CloseCachedFiles();

	delete rule_matcher;

	exit(0);
	}

RETSIGTYPE sig_handler(int signo)
	{
	set_processing_status("TERMINATING", "sig_handler");
	signal_val = signo;

	return RETSIGVAL;
	}

static void atexit_handler()
	{
	set_processing_status("TERMINATED", "atexit");
	}

static void bro_new_handler()
	{
	out_of_memory("new");
	}

static auto old_comm_ids = std::set<const char*, CompareString>{
	"connect",
	"disconnect",
	"request_remote_events",
	"request_remote_sync",
	"request_remote_logs",
	"set_accept_state",
	"set_compression_level",
	"listen",
	"send_id",
	"terminate_communication",
	"complete_handshake",
	"send_ping",
	"send_current_packet",
	"get_event_peer",
	"send_capture_filter",
	"suspend_state_updates",
	"resume_state_updates",
};

static bool is_old_comm_usage(const ID* id)
	{
	auto name = id->Name();

	if ( old_comm_ids.find(name) == old_comm_ids.end() )
		return false;

	return true;
	}

class OldCommUsageTraversalCallback : public TraversalCallback {
public:
	virtual TraversalCode PreExpr(const Expr* expr) override
		{
		switch ( expr->Tag() ) {
		case EXPR_CALL:
			{
			const CallExpr* call = static_cast<const CallExpr*>(expr);
			auto func = call->Func();

			if ( func->Tag() == EXPR_NAME )
				{
				const NameExpr* ne = static_cast<const NameExpr*>(func);
				auto id = ne->Id();

				if ( is_old_comm_usage(id) )
					++old_comm_usage_count;
				}
			}
			break;
		default:
			break;
		}

		return TC_CONTINUE;
		}
};

static void find_old_comm_usages()
	{
	OldCommUsageTraversalCallback cb;
	traverse_all(&cb);
	}

int main(int argc, char** argv)
	{
	std::set_new_handler(bro_new_handler);

	double time_start = current_time(true);

	brofiler.ReadStats();

	bro_argc = argc;
	bro_argv = new char* [argc];

	for ( int i = 0; i < argc; i++ )
		bro_argv[i] = copy_string(argv[i]);

	name_list interfaces;
	name_list read_files;
	name_list rule_files;
	char* bst_file = 0;
	char* id_name = 0;
	char* events_file = 0;
	char* seed_load_file = getenv("BRO_SEED_FILE");
	char* seed_save_file = 0;
	char* user_pcap_filter = 0;
	char* debug_streams = 0;
	int parse_only = false;
	int bare_mode = false;
	int dump_cfg = false;
	int do_watchdog = 0;
	int override_ignore_checksums = 0;
	int rule_debug = 0;
	int RE_level = 4;
	int print_plugins = 0;
	int time_bro = 0;

	static struct option long_opts[] = {
		{"parse-only",	no_argument,		0,	'a'},
		{"bare-mode",	no_argument,		0,	'b'},
		{"debug-policy",	no_argument,		0,	'd'},
		{"dump-config",		no_argument,		0,	'g'},
		{"exec",		required_argument,	0,	'e'},
		{"filter",		required_argument,	0,	'f'},
		{"help",		no_argument,		0,	'h'},
		{"iface",		required_argument,	0,	'i'},
		{"zeexygen",		required_argument,		0,	'X'},
		{"prefix",		required_argument,	0,	'p'},
		{"readfile",		required_argument,	0,	'r'},
		{"rulefile",		required_argument,	0,	's'},
		{"tracefile",		required_argument,	0,	't'},
		{"writefile",		required_argument,	0,	'w'},
		{"version",		no_argument,		0,	'v'},
		{"print-state",		required_argument,	0,	'x'},
		{"no-checksums",	no_argument,		0,	'C'},
		{"force-dns",		no_argument,		0,	'F'},
		{"load-seeds",		required_argument,	0,	'G'},
		{"save-seeds",		required_argument,	0,	'H'},
		{"print-plugins",	no_argument,		0,	'N'},
		{"prime-dns",		no_argument,		0,	'P'},
		{"time",		no_argument,		0,	'Q'},
		{"replay",		required_argument,	0,	'R'},
		{"debug-rules",		no_argument,		0,	'S'},
		{"re-level",		required_argument,	0,	'T'},
		{"watchdog",		no_argument,		0,	'W'},
		{"print-id",		required_argument,	0,	'I'},
		{"status-file",		required_argument,	0,	'U'},

#ifdef	DEBUG
		{"debug",		required_argument,	0,	'B'},
#endif
#ifdef	USE_IDMEF
		{"idmef-dtd",		required_argument,	0,	'n'},
#endif
#ifdef	USE_PERFTOOLS_DEBUG
		{"mem-leaks",	no_argument,		0,	'm'},
		{"mem-profile",	no_argument,		0,	'M'},
#endif

		{"pseudo-realtime",	optional_argument, 0,	'E'},

		{0,			0,			0,	0},
	};

	enum DNS_MgrMode dns_type = DNS_DEFAULT;

	dns_type = getenv("BRO_DNS_FAKE") ? DNS_FAKE : DNS_DEFAULT;

	RETSIGTYPE (*oldhandler)(int);

	prog = argv[0];

	prefixes.append(strdup(""));	// "" = "no prefix"

	char* p = getenv("BRO_PREFIXES");
	if ( p )
		add_to_name_list(p, ':', prefixes);

	string zeexygen_config;

#ifdef USE_IDMEF
	string libidmef_dtd_path = "idmef-message.dtd";
#endif

	extern char* optarg;
	extern int optind, opterr;

	int long_optsind;
	opterr = 0;

	char opts[256];
	safe_strncpy(opts, "B:e:f:G:H:I:i:n:p:R:r:s:T:t:U:w:x:X:CFNPQSWabdghv",
		     sizeof(opts));

#ifdef USE_PERFTOOLS_DEBUG
	strncat(opts, "mM", 2);
#endif

	int op;
	while ( (op = getopt_long(argc, argv, opts, long_opts, &long_optsind)) != EOF )
		switch ( op ) {
		case 'a':
			parse_only = true;
			break;

		case 'b':
			bare_mode = true;
			break;

		case 'd':
			fprintf(stderr, "Policy file debugging ON.\n");
			g_policy_debug = true;
			break;

		case 'e':
			command_line_policy = optarg;
			break;

		case 'f':
			user_pcap_filter = optarg;
			break;

		case 'g':
			dump_cfg = true;
			break;

		case 'h':
			usage(0);
			break;

		case 'i':
			interfaces.append(optarg);
			break;

		case 'p':
			prefixes.append(optarg);
			break;

		case 'r':
			read_files.append(optarg);
			break;

		case 's':
			rule_files.append(optarg);
			break;

		case 't':
			g_trace_state.SetTraceFile(optarg);
			g_trace_state.TraceOn();
			break;

		case 'v':
			fprintf(stdout, "%s version %s\n", prog, bro_version());
			exit(0);
			break;

		case 'w':
			writefile = optarg;
			break;

		case 'x':
			bst_file = optarg;
			break;

		case 'B':
			debug_streams = optarg;
			break;

		case 'C':
			override_ignore_checksums = 1;
			break;

		case 'E':
			pseudo_realtime = 1.0;
			if ( optarg )
				pseudo_realtime = atof(optarg);
			break;

		case 'F':
			if ( dns_type != DNS_DEFAULT )
				usage(1);
			dns_type = DNS_FORCE;
			break;

		case 'G':
			seed_load_file = optarg;
			break;

		case 'H':
			seed_save_file = optarg;
			break;

		case 'I':
			id_name = optarg;
			break;

		case 'N':
			++print_plugins;
			break;

		case 'P':
			if ( dns_type != DNS_DEFAULT )
				usage(1);
			dns_type = DNS_PRIME;
			break;

		case 'Q':
			time_bro = 1;
			break;

		case 'R':
			events_file = optarg;
			break;

		case 'S':
			rule_debug = 1;
			break;

		case 'T':
			RE_level = atoi(optarg);
			break;

		case 'U':
			proc_status_file = optarg;
			break;

		case 'W':
			do_watchdog = 1;
			break;

		case 'X':
			zeexygen_config = optarg;
			break;

#ifdef USE_PERFTOOLS_DEBUG
		case 'm':
			perftools_leaks = 1;
			break;

		case 'M':
			perftools_profile = 1;
			break;
#endif

#ifdef USE_IDMEF
		case 'n':
			fprintf(stderr, "Using IDMEF XML DTD from %s\n", optarg);
			libidmef_dtd_path = optarg;
			break;
#endif

		case 0:
			// This happens for long options that don't have
			// a short-option equivalent.
			break;

		case '?':
		default:
			usage(1);
			break;
		}

	atexit(atexit_handler);
	set_processing_status("INITIALIZING", "main");

	bro_start_time = current_time(true);

	val_mgr = new ValManager();
	port_mgr = new PortManager();
	reporter = new Reporter();
	thread_mgr = new threading::Manager();
	plugin_mgr = new plugin::Manager();

#ifdef DEBUG
	if ( debug_streams )
		{
		debug_logger.EnableStreams(debug_streams);
		debug_logger.OpenDebugLog("debug");
		}
#endif

	init_random_seed((seed_load_file && *seed_load_file ? seed_load_file : 0) , seed_save_file);
	// DEBUG_MSG("HMAC key: %s\n", md5_digest_print(shared_hmac_md5_key));
	init_hash_function();

	ERR_load_crypto_strings();
	OPENSSL_add_all_algorithms_conf();
	SSL_library_init();
	SSL_load_error_strings();

	int r = sqlite3_initialize();

	if ( r != SQLITE_OK )
		reporter->Error("Failed to initialize sqlite3: %s", sqlite3_errstr(r));

	// FIXME: On systems that don't provide /dev/urandom, OpenSSL doesn't
	// seed the PRNG. We should do this here (but at least Linux, FreeBSD
	// and Solaris provide /dev/urandom).

	if ( interfaces.length() > 0 && read_files.length() > 0 )
		usage(1);

#ifdef USE_IDMEF
	char* libidmef_dtd_path_cstr = new char[libidmef_dtd_path.length() + 1];
	safe_strncpy(libidmef_dtd_path_cstr, libidmef_dtd_path.c_str(),
		     libidmef_dtd_path.length());
	globalsInit(libidmef_dtd_path_cstr);	// Init LIBIDMEF globals
	createCurrentDoc("1.0");		// Set a global XML document
#endif

	timer_mgr = new PQ_TimerMgr("<GLOBAL>");
	// timer_mgr = new CQ_TimerMgr();

	zeexygen_mgr = new zeexygen::Manager(zeexygen_config, bro_argv[0]);

	add_essential_input_file("base/init-bare.zeek");
	add_essential_input_file("base/init-frameworks-and-bifs.zeek");

	if ( ! bare_mode )
		add_input_file("base/init-default.zeek");

	plugin_mgr->SearchDynamicPlugins(bro_plugin_path());

	if ( optind == argc &&
	     read_files.length() == 0 &&
	     interfaces.length() == 0 &&
	     ! (id_name || bst_file) && ! command_line_policy && ! print_plugins )
		add_input_file("-");

	// Process remaining arguments. X=Y arguments indicate script
	// variable/parameter assignments. X::Y arguments indicate plugins to
	// activate/query. The remainder are treated as scripts to load.
	while ( optind < argc )
		{
		if ( strchr(argv[optind], '=') )
			params.push_back(argv[optind++]);
		else if ( strstr(argv[optind], "::") )
			requested_plugins.insert(argv[optind++]);
		else
			add_input_file(argv[optind++]);
		}

	push_scope(nullptr, nullptr);

	dns_mgr = new DNS_Mgr(dns_type);

	// It would nice if this were configurable.  This is similar to the
	// chicken and the egg problem.  It would be configurable by parsing
	// policy, but we can't parse policy without DNS resolution.
	dns_mgr->SetDir(".state");

	iosource_mgr = new iosource::Manager();
	persistence_serializer = new PersistenceSerializer();
	remote_serializer = new RemoteSerializer();
	event_registry = new EventRegistry();
	analyzer_mgr = new analyzer::Manager();
	log_mgr = new logging::Manager();
	input_mgr = new input::Manager();
	file_mgr = new file_analysis::Manager();
	broker_mgr = new bro_broker::Manager(read_files.length() > 0);

	plugin_mgr->InitPreScript();
	analyzer_mgr->InitPreScript();
	file_mgr->InitPreScript();
	zeexygen_mgr->InitPreScript();

	bool missing_plugin = false;

	for ( set<string>::const_iterator i = requested_plugins.begin();
	      i != requested_plugins.end(); i++ )
		{
		if ( ! plugin_mgr->ActivateDynamicPlugin(*i) )
			missing_plugin = true;
		}

	if ( missing_plugin )
		reporter->FatalError("Failed to activate requested dynamic plugin(s).");

	plugin_mgr->ActivateDynamicPlugins(! bare_mode);

	if ( events_file )
		event_player = new EventPlayer(events_file);

	init_event_handlers();

	md5_type = new OpaqueType("md5");
	sha1_type = new OpaqueType("sha1");
	sha256_type = new OpaqueType("sha256");
	entropy_type = new OpaqueType("entropy");
	cardinality_type = new OpaqueType("cardinality");
	topk_type = new OpaqueType("topk");
	bloomfilter_type = new OpaqueType("bloomfilter");
	x509_opaque_type = new OpaqueType("x509");
	ocsp_resp_opaque_type = new OpaqueType("ocsp_resp");

	// The leak-checker tends to produce some false
	// positives (memory which had already been
	// allocated before we start the checking is
	// nevertheless reported; see perftools docs), thus
	// we suppress some messages here.

#ifdef USE_PERFTOOLS_DEBUG
	{
	HeapLeakChecker::Disabler disabler;
#endif

	is_parsing = true;
	yyparse();
	is_parsing = false;

	find_old_comm_usages();

	if ( old_comm_usage_count )
		{
		auto old_comm_ack_id = global_scope()->Lookup("old_comm_usage_is_ok");

		if ( ! old_comm_ack_id->ID_Val()->AsBool() )
			reporter->FatalError("Detected old, deprecated communication "
								 "system usages that will not work unless "
								 "you explicitly take action to initizialize "
								 "and set up the old comm. system.  "
								 "Set the 'old_comm_usage_is_ok' flag "
								 "to bypass this error if you've taken such "
								 "actions, but the suggested solution is to "
								 "port scripts to use the new Broker API.");
		}

	RecordVal::ResizeParseTimeRecords();

	init_general_global_var();
	init_net_var();
	init_builtin_funcs_subdirs();

	// Must come after plugin activation (and also after hash
	// initialization).
	binpac::FlowBuffer::Policy flowbuffer_policy;
	flowbuffer_policy.max_capacity = global_scope()->Lookup(
		"BinPAC::flowbuffer_capacity_max")->ID_Val()->AsCount();
	flowbuffer_policy.min_capacity = global_scope()->Lookup(
		"BinPAC::flowbuffer_capacity_min")->ID_Val()->AsCount();
	flowbuffer_policy.contract_threshold = global_scope()->Lookup(
		"BinPAC::flowbuffer_contract_threshold")->ID_Val()->AsCount();
	binpac::init(&flowbuffer_policy);

	plugin_mgr->InitBifs();

	if ( reporter->Errors() > 0 )
		exit(1);

	plugin_mgr->InitPostScript();
	zeexygen_mgr->InitPostScript();
	broker_mgr->InitPostScript();

	if ( print_plugins )
		{
		bool success = show_plugins(print_plugins);
		exit(success ? 0 : 1);
		}

	analyzer_mgr->InitPostScript();
	file_mgr->InitPostScript();
	dns_mgr->InitPostScript();

	if ( parse_only )
		{
		int rc = (reporter->Errors() > 0 ? 1 : 0);
		exit(rc);
		}

#ifdef USE_PERFTOOLS_DEBUG
	}
#endif

	if ( reporter->Errors() > 0 )
		{
		delete dns_mgr;
		exit(1);
		}

	reporter->InitOptions();
	zeexygen_mgr->GenerateDocs();

	if ( user_pcap_filter )
		{
		ID* id = global_scope()->Lookup("cmd_line_bpf_filter");

		if ( ! id )
			reporter->InternalError("global cmd_line_bpf_filter not defined");

		id->SetVal(new StringVal(user_pcap_filter));
		}

	// Parse rule files defined on the script level.
	char* script_rule_files =
		copy_string(internal_val("signature_files")->AsString()->CheckString());

	char* tmp = script_rule_files;
	char* s;
	while ( (s = strsep(&tmp, " \t")) )
		if ( *s )
			rule_files.append(s);

	// Append signature files defined in @load-sigs
	for ( size_t i = 0; i < sig_files.size(); ++i )
		rule_files.append(copy_string(sig_files[i].c_str()));

	if ( rule_files.length() > 0 )
		{
		rule_matcher = new RuleMatcher(RE_level);
		if ( ! rule_matcher->ReadFiles(rule_files) )
			{
			delete dns_mgr;
			exit(1);
			}

		if ( rule_debug )
			rule_matcher->PrintDebug();

		file_mgr->InitMagic();
		}

	delete [] script_rule_files;

	if ( g_policy_debug )
		// ### Add support for debug command file.
		dbg_init_debugger(0);

	if ( read_files.length() == 0 && interfaces.length() == 0 )
		{
		Val* interfaces_val = internal_val("interfaces");
		if ( interfaces_val )
			{
			char* interfaces_str =
				interfaces_val->AsString()->Render();

			if ( interfaces_str[0] != '\0' )
				add_to_name_list(interfaces_str, ' ', interfaces);

			delete [] interfaces_str;
			}
		}

	if ( dns_type != DNS_PRIME )
		net_init(interfaces, read_files, writefile, do_watchdog);

	BroFile::SetDefaultRotation(log_rotate_interval, log_max_size);

	net_done = internal_handler("net_done");

	if ( ! g_policy_debug )
		{
		(void) setsignal(SIGTERM, sig_handler);
		(void) setsignal(SIGINT, sig_handler);
		(void) setsignal(SIGPIPE, SIG_IGN);
		}

	// Cooperate with nohup(1).
	if ( (oldhandler = setsignal(SIGHUP, sig_handler)) != SIG_DFL )
		(void) setsignal(SIGHUP, oldhandler);

	if ( dns_type == DNS_PRIME )
		{
		dns_mgr->Verify();
		dns_mgr->Resolve();

		if ( ! dns_mgr->Save() )
			reporter->FatalError("can't update DNS cache");

		mgr.Drain();
		delete dns_mgr;
		exit(0);
		}

	// Just read state file from disk.
	if ( bst_file )
		{
		FileSerializer s;
		UnserialInfo info(&s);
		info.print = stdout;
		info.install_uniques = true;
		if ( ! s.Read(&info, bst_file) )
			reporter->Error("Failed to read events from %s\n", bst_file);

		exit(0);
		}

	persistence_serializer->SetDir((const char *)state_dir->AsString()->CheckString());

	// Print the ID.
	if ( id_name )
		{
		persistence_serializer->ReadAll(true, false);

		ID* id = global_scope()->Lookup(id_name);
		if ( ! id )
			reporter->FatalError("No such ID: %s\n", id_name);

		ODesc desc;
		desc.SetQuotes(true);
		desc.SetIncludeStats(true);
		id->DescribeExtended(&desc);

		fprintf(stdout, "%s\n", desc.Description());
		exit(0);
		}

	persistence_serializer->ReadAll(true, true);

	if ( dump_cfg )
		{
		persistence_serializer->WriteConfig(false);
		exit(0);
		}

	if ( profiling_interval > 0 )
		{
		profiling_logger = new ProfileLogger(profiling_file->AsFile(),
			profiling_interval);

		if ( segment_profiling )
			segment_logger = profiling_logger;
		}

	if ( ! reading_live && ! reading_traces )
		// Set up network_time to track real-time, since
		// we don't have any other source for it.
		net_update_time(current_time());

<<<<<<< HEAD
	EventHandlerPtr zeek_init = internal_handler("zeek_init");
	if ( zeek_init )	//### this should be a function
		mgr.QueueEvent(zeek_init, new val_list);
=======
	EventHandlerPtr bro_init = internal_handler("bro_init");

	if ( bro_init )
		mgr.QueueEventFast(bro_init, val_list{});
>>>>>>> c67da0a3

	EventRegistry::string_list* dead_handlers =
		event_registry->UnusedHandlers();

	if ( dead_handlers->length() > 0 && check_for_unused_event_handlers )
		{
		for ( int i = 0; i < dead_handlers->length(); ++i )
			reporter->Warning("event handler never invoked: %s", (*dead_handlers)[i]);
		}

	delete dead_handlers;

	EventRegistry::string_list* alive_handlers =
		event_registry->UsedHandlers();

	if ( alive_handlers->length() > 0 && dump_used_event_handlers )
		{
		reporter->Info("invoked event handlers:");
		for ( int i = 0; i < alive_handlers->length(); ++i )
			reporter->Info("%s", (*alive_handlers)[i]);
		}

	delete alive_handlers;

	if ( stmts )
		{
		stmt_flow_type flow;
		Frame f(current_scope()->Length(), 0, 0);
		g_frame_stack.push_back(&f);

		try
			{
			stmts->Exec(&f, flow);
			}
		catch ( InterpreterException& )
			{
			reporter->FatalError("failed to execute script statements at top-level scope");
			}

		g_frame_stack.pop_back();
		}

	if ( override_ignore_checksums )
		ignore_checksums = 1;

	if ( bro_script_loaded )
		{
		// Queue events reporting loaded scripts.
		for ( std::list<ScannedFile>::iterator i = files_scanned.begin(); i != files_scanned.end(); i++ )
			{
			if ( i->skipped )
				continue;

<<<<<<< HEAD
		val_list* vl = new val_list;
		vl->append(new StringVal(i->name.c_str()));
		vl->append(val_mgr->GetCount(i->include_level));
		mgr.QueueEvent(zeek_script_loaded, vl);
=======
			mgr.QueueEventFast(bro_script_loaded, {
				new StringVal(i->name.c_str()),
				val_mgr->GetCount(i->include_level),
			});
			}
>>>>>>> c67da0a3
		}

	reporter->ReportViaEvents(true);

	// Drain the event queue here to support the protocols framework configuring DPM
	mgr.Drain();

	if ( reporter->Errors() > 0 && ! getenv("ZEEK_ALLOW_INIT_ERRORS") )
		reporter->FatalError("errors occurred while initializing");

	broker_mgr->ZeekInitDone();
	analyzer_mgr->DumpDebug();

	have_pending_timers = ! reading_traces && timer_mgr->Size() > 0;

	iosource_mgr->Register(thread_mgr, true);

	if ( iosource_mgr->Size() > 0 ||
	     have_pending_timers ||
	     BifConst::exit_only_after_terminate )
		{
		if ( profiling_logger )
			profiling_logger->Log();

#ifdef USE_PERFTOOLS_DEBUG
		if ( perftools_leaks )
			heap_checker = new HeapLeakChecker("net_run");

		if ( perftools_profile )
			{
			HeapProfilerStart("heap");
			HeapProfilerDump("pre net_run");
			}

#endif

		double time_net_start = current_time(true);;

		uint64 mem_net_start_total;
		uint64 mem_net_start_malloced;

		if ( time_bro )
			{
			get_memory_usage(&mem_net_start_total, &mem_net_start_malloced);

			fprintf(stderr, "# initialization %.6f\n", time_net_start - time_start);

			fprintf(stderr, "# initialization %" PRIu64 "M/%" PRIu64 "M\n",
				mem_net_start_total / 1024 / 1024,
				mem_net_start_malloced / 1024 / 1024);
			}

		net_run();

		double time_net_done = current_time(true);;

		uint64 mem_net_done_total;
		uint64 mem_net_done_malloced;

		if ( time_bro )
			{
			get_memory_usage(&mem_net_done_total, &mem_net_done_malloced);

			fprintf(stderr, "# total time %.6f, processing %.6f\n",
				time_net_done - time_start, time_net_done - time_net_start);

			fprintf(stderr, "# total mem %" PRId64 "M/%" PRId64 "M, processing %" PRId64 "M/%" PRId64 "M\n",
				mem_net_done_total / 1024 / 1024,
				mem_net_done_malloced / 1024 / 1024,
				(mem_net_done_total - mem_net_start_total) / 1024 / 1024,
				(mem_net_done_malloced - mem_net_start_malloced) / 1024 / 1024);
			}

		done_with_network();
		net_delete();

		terminate_bro();

		sqlite3_shutdown();

		ERR_free_strings();
		EVP_cleanup();
		CRYPTO_cleanup_all_ex_data();

		// Close files after net_delete(), because net_delete()
		// might write to connection content files.
		BroFile::CloseCachedFiles();
		}
	else
		{
		persistence_serializer->WriteState(false);
		terminate_bro();
		}

	delete rule_matcher;

	return 0;
	}<|MERGE_RESOLUTION|>--- conflicted
+++ resolved
@@ -339,15 +339,9 @@
 
 	brofiler.WriteStats();
 
-<<<<<<< HEAD
 	EventHandlerPtr zeek_done = internal_handler("zeek_done");
 	if ( zeek_done )
-		mgr.QueueEvent(zeek_done, new val_list);
-=======
-	EventHandlerPtr bro_done = internal_handler("bro_done");
-	if ( bro_done )
-		mgr.QueueEventFast(bro_done, val_list{});
->>>>>>> c67da0a3
+		mgr.QueueEventFast(zeek_done, val_list{});
 
 	timer_mgr->Expire();
 	mgr.Drain();
@@ -1142,16 +1136,9 @@
 		// we don't have any other source for it.
 		net_update_time(current_time());
 
-<<<<<<< HEAD
 	EventHandlerPtr zeek_init = internal_handler("zeek_init");
 	if ( zeek_init )	//### this should be a function
-		mgr.QueueEvent(zeek_init, new val_list);
-=======
-	EventHandlerPtr bro_init = internal_handler("bro_init");
-
-	if ( bro_init )
-		mgr.QueueEventFast(bro_init, val_list{});
->>>>>>> c67da0a3
+		mgr.QueueEventFast(zeek_init, val_list{});
 
 	EventRegistry::string_list* dead_handlers =
 		event_registry->UnusedHandlers();
@@ -1197,7 +1184,7 @@
 	if ( override_ignore_checksums )
 		ignore_checksums = 1;
 
-	if ( bro_script_loaded )
+	if ( zeek_script_loaded )
 		{
 		// Queue events reporting loaded scripts.
 		for ( std::list<ScannedFile>::iterator i = files_scanned.begin(); i != files_scanned.end(); i++ )
@@ -1205,18 +1192,11 @@
 			if ( i->skipped )
 				continue;
 
-<<<<<<< HEAD
-		val_list* vl = new val_list;
-		vl->append(new StringVal(i->name.c_str()));
-		vl->append(val_mgr->GetCount(i->include_level));
-		mgr.QueueEvent(zeek_script_loaded, vl);
-=======
-			mgr.QueueEventFast(bro_script_loaded, {
+			mgr.QueueEventFast(zeek_script_loaded, {
 				new StringVal(i->name.c_str()),
 				val_mgr->GetCount(i->include_level),
 			});
 			}
->>>>>>> c67da0a3
 		}
 
 	reporter->ReportViaEvents(true);
