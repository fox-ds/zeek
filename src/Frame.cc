// See the file "COPYING" in the main distribution directory for copyright.

#include "zeek/Frame.h"

#include <broker/error.hh>

#include "zeek/broker/Data.h"
#include "zeek/Func.h"
#include "zeek/Desc.h"
#include "zeek/Trigger.h"
#include "zeek/Val.h"
#include "zeek/ID.h"

std::vector<zeek::detail::Frame*> g_frame_stack;

namespace zeek::detail {

Frame::Frame(int arg_size, const ScriptFunc* func, const zeek::Args* fn_args)
	{
	size = arg_size;
	frame = std::make_unique<Element[]>(size);
	function = func;
	func_args = fn_args;

	next_stmt = nullptr;
	break_before_next_stmt = false;
	break_on_return = false;

	call = nullptr;
	delayed = false;

	closure = nullptr;

<<<<<<< HEAD
	// We could Ref()/Unref() the captures frame, but there's really
	// no need because by definition this current frame exists to
	// enable execution of the function, and its captures frame won't
	// go away until the function itself goes away, which can only be
	// after this frame does.
	captures = function ? function->GetCapturesFrame() : nullptr;
	captures_offset_map =
		function ? function->GetCapturesOffsetMap() : nullptr;
=======
	current_offset = 0;
>>>>>>> 321a027d
	}

Frame::~Frame()
	{
	if ( functions_with_closure_frame_reference )
		{
		for ( auto& func : *functions_with_closure_frame_reference )
			{
			func->StrengthenClosureReference(this);
			Unref(func);
			}
		}

	if ( ! weak_closure_ref )
		Unref(closure);

	for ( auto& i : outer_ids )
		Unref(i);

	for ( int i = 0; i < size; ++i )
		ClearElement(i);
	}

void Frame::AddFunctionWithClosureRef(ScriptFunc* func)
	{
	Ref(func);

	if ( ! functions_with_closure_frame_reference )
		functions_with_closure_frame_reference = std::make_unique<std::vector<ScriptFunc*>>();

	functions_with_closure_frame_reference->emplace_back(func);
	}

void Frame::SetElement(int n, Val* v)
	{ SetElement(n, {AdoptRef{}, v}); }

void Frame::SetElement(int n, ValPtr v)
	{
	n += current_offset;

	ClearElement(n);
	frame[n] = {std::move(v), false};
	}

void Frame::SetElementWeak(int n, Val* v)
	{
	n += current_offset;

	ClearElement(n);
	frame[n] = {{AdoptRef{}, v}, true};
	}

void Frame::SetElement(const ID* id, ValPtr v)
	{
	if ( closure && IsOuterID(id) )
		{
		closure->SetElement(id, std::move(v));
		return;
		}

	if ( captures )
		{
		auto cap_off = captures_offset_map->find(id->Name());
		if ( cap_off != captures_offset_map->end() )
			{
			captures->SetElement(cap_off->second, std::move(v));
			return;
			}
		}

	// do we have an offset for it?
	if ( offset_map && ! offset_map->empty() )
		{
		auto where = offset_map->find(std::string(id->Name()));

		if ( where != offset_map->end() )
			{
			// Need to add a Ref to 'v' since the SetElement() for
			// id->Offset() below is otherwise responsible for keeping track
			// of the implied reference count of the passed-in 'v' argument.
			// i.e. if we end up storing it twice, we need an addition Ref.
			SetElement(where->second, v);
			}
		}

	SetElement(id->Offset(), std::move(v));
	}

const ValPtr& Frame::GetElementByID(const ID* id) const
	{
	if ( closure && IsOuterID(id) )
		return closure->GetElementByID(id);

	if ( captures )
		{
		auto cap_off = captures_offset_map->find(id->Name());
		if ( cap_off != captures_offset_map->end() )
			return captures->GetElement(cap_off->second);
		}

	// do we have an offset for it?
	if ( offset_map && ! offset_map->empty() )
		{
		auto where = offset_map->find(std::string(id->Name()));
		if ( where != offset_map->end() )
			return frame[where->second + current_offset].val;
		}

	return frame[id->Offset() + current_offset].val;
	}

void Frame::Reset(int startIdx)
	{
	if ( functions_with_closure_frame_reference )
		{
		for ( auto& func : *functions_with_closure_frame_reference )
			{
			// A lambda could be escaping its enclosing Frame at this point so
			// it needs to claim some ownership (or copy) of the Frame in
			// order to be of any further use.
			func->StrengthenClosureReference(this);
			Unref(func);
			}

		functions_with_closure_frame_reference.reset();
		}

	for ( int i = startIdx + current_offset; i < size; ++i )
		ClearElement(i);
	}

void Frame::Describe(ODesc* d) const
	{
	if ( ! d->IsBinary() )
		d->AddSP("frame");

	if ( ! d->IsReadable() )
		{
		d->Add(size);

		for ( int i = 0; i < size; ++i )
			 {
			 d->Add(frame[i].val != nullptr);
			 d->SP();
			 }
		}

	for ( int i = 0; i < size; ++i )
		if ( frame[i].val )
			frame[i].val->Describe(d);
		else if ( d->IsReadable() )
			d->Add("<nil>");
	}

Frame* Frame::Clone() const
	{
	Frame* other = new Frame(size, function, func_args);

	if ( offset_map )
		other->offset_map = std::make_unique<OffsetMap>(*offset_map);

	other->CaptureClosure(closure, outer_ids);

	other->call = call;
	other->trigger = trigger;

	for ( int i = 0; i < size; i++ )
		if ( frame[i].val )
			other->frame[i].val = frame[i].val->Clone();

	// Note, there's no need to clone "captures" or "captures_offset_map"
	// since those get created fresh when constructing "other".

	return other;
	}

static bool val_is_func(const ValPtr& v, ScriptFunc* func)
	{
	if ( v->GetType()->Tag() != TYPE_FUNC )
		return false;

	return v->AsFunc() == func;
	}

void Frame::CloneNonFuncElement(int offset, ScriptFunc* func, Frame* other) const
	{
	const auto& v = frame[offset].val;

	if ( ! v )
		return;

	if ( val_is_func(v, func) )
		{
		other->SetElementWeak(offset, v.get());
		return;
		}

	auto rval = v->Clone();
	other->SetElement(offset, std::move(rval));
	}

Frame* Frame::SelectiveClone(const IDPList& selection, ScriptFunc* func) const
	{
	if ( selection.length() == 0 )
		return nullptr;

	IDPList us;
	// and
	IDPList them;

	for ( const auto& we : selection )
		{
		if ( ! IsOuterID(we) )
			us.append(we);
		else
			them.append(we);
		}

	Frame* other = new Frame(size, function, func_args);

	for ( const auto& id : us )
		{
		if ( offset_map && ! offset_map->empty() )
			{
			auto where = offset_map->find(std::string(id->Name()));
			if ( where != offset_map->end() )
				{
				CloneNonFuncElement(where->second, func, other);
				continue;
				}
			}

		if ( ! frame[id->Offset() + current_offset].val )
			reporter->InternalError("Attempted to clone an id ('%s') with no associated value.", id->Name());

		CloneNonFuncElement(id->Offset(), func, other);
		}

	/**
	 * What to do here depends on what the expected behavior of a copy
	 * operation on a function with a closure is. As we let functions
	 * mutate their closures, it seems reasonable that when cloned, the
	 * clone should continue to mutate the same closure as the function
	 * doesn't **own** the closure. Uncommenting the below if statement
	 * will change that behavior such that the function also copies the
	 * closure frame.
	 */
	// if ( closure )
	// 	other->closure = closure->SelectiveClone(them);
	// other->outer_ids = outer_ids;

	if ( closure )
		other->CaptureClosure(closure, outer_ids);

	if ( offset_map )
		{
		if ( ! other->offset_map )
			other->offset_map = std::make_unique<OffsetMap>(*offset_map);
		else
			*(other->offset_map) = *offset_map;
		}
	else
		other->offset_map.reset();

	return other;
	}

broker::expected<broker::data> Frame::SerializeClosureFrame(const IDPList& selection)
	{
	broker::vector rval;

	if ( selection.length() == 0 )
		// Easy - no captures, so frame is irrelvant.
		return {std::move(rval)};

	IDPList us;
	// and
	IDPList them;

	OffsetMap new_map;
	if ( offset_map )
		new_map = *offset_map;

	for ( const auto& we : selection )
		{
		if ( IsOuterID(we) )
			them.append(we);
		else
			{
			us.append(we);
			new_map.insert(std::make_pair(std::string(we->Name()), we->Offset()));
			}
		}

	if ( them.length() )
		{
		if ( ! closure )
			reporter->InternalError("Attempting to serialize values from a frame that does not exist.");

		rval.emplace_back(std::string("ClosureFrame"));

		auto ids = SerializeIDList(outer_ids);
		if ( ! ids )
			return broker::ec::invalid_data;

		rval.emplace_back(*ids);

		auto serialized = closure->SerializeClosureFrame(them);
		if ( ! serialized )
			return broker::ec::invalid_data;

		rval.emplace_back(*serialized);
		}
	else
		rval.emplace_back(std::string("Frame"));

	auto map = SerializeOffsetMap(new_map);
	if ( ! map )
		return broker::ec::invalid_data;

	rval.emplace_back(*map);

	broker::vector body;

	for ( int i = 0; i < size; ++i )
		body.emplace_back(broker::none());

	for ( const auto& id : us )
		{
		int location = id->Offset();

		auto where = new_map.find(std::string(id->Name()));
		if ( where != new_map.end() )
			location = where->second;

		const auto& val = frame[location].val;

		TypeTag tag = val->GetType()->Tag();

		auto expected = Broker::detail::val_to_data(val.get());
		if ( ! expected )
			return broker::ec::invalid_data;

		broker::vector val_tuple {std::move(*expected), static_cast<broker::integer>(tag)};
		body[location] = val_tuple;
		}

	rval.emplace_back(body);

	return {std::move(rval)};
	}

broker::expected<broker::data> Frame::SerializeCopyFrame()
	{
	broker::vector rval;
	rval.emplace_back(std::string("CopyFrame"));

	broker::vector body;

	for ( int i = 0; i < size; ++i )
		{
		const auto& val = frame[i].val;
		auto expected = Broker::detail::val_to_data(val.get());
		if ( ! expected )
			return broker::ec::invalid_data;

		TypeTag tag = val->GetType()->Tag();
		broker::vector val_tuple {std::move(*expected),
				static_cast<broker::integer>(tag)};
		body.emplace_back(broker::none());
		body[i] = val_tuple;
		}

	rval.emplace_back(body);

	return {std::move(rval)};
	}

std::pair<bool, FramePtr> Frame::Unserialize(const broker::vector& data,
				const std::vector<FuncType::Capture*>* captures)
	{
	if ( data.size() == 0 )
		return std::make_pair(true, nullptr);

	auto where = data.begin();

	auto has_name = broker::get_if<std::string>(*where);
	if ( ! has_name )
		return std::make_pair(false, nullptr);

	std::advance(where, 1);

	if ( captures || *has_name == "CopyFrame" )
		{
		ASSERT(captures && *has_name == "CopyFrame");

		auto has_body = broker::get_if<broker::vector>(*where);
		if ( ! has_body )
			return std::make_pair(false, nullptr);

		broker::vector body = *has_body;
		int frame_size = body.size();
		auto rf = make_intrusive<Frame>(frame_size, nullptr, nullptr);

		rf->closure = nullptr;

		for ( int i = 0; i < frame_size; ++i )
			{
			auto has_vec = broker::get_if<broker::vector>(body[i]);
			if ( ! has_vec )
				continue;

			broker::vector val_tuple = *has_vec;
			if ( val_tuple.size() != 2 )
				return std::make_pair(false, nullptr);

			auto has_type = broker::get_if<broker::integer>(val_tuple[1]);
			if ( ! has_type )
				return std::make_pair(false, nullptr);

			broker::integer g = *has_type;
			Type t( static_cast<TypeTag>(g) );

			auto val = Broker::detail::data_to_val(std::move(val_tuple[0]), &t);
			if ( ! val )
				return std::make_pair(false, nullptr);

			rf->frame[i].val = std::move(val);
			}

		return std::make_pair(true, std::move(rf));
		}


	// Code to support deprecated semantics:

	IDPList outer_ids;
	OffsetMap offset_map;
	FramePtr closure;

	if ( *has_name == "ClosureFrame" )
		{
		auto has_vec = broker::get_if<broker::vector>(*where);
		if ( ! has_vec )
			return std::make_pair(false, nullptr);

		std::advance(where, 1);

		auto list_pair = UnserializeIDList(*has_vec);
		if ( ! list_pair.first )
			return std::make_pair(false, nullptr);

		outer_ids = std::move(list_pair.second);

		has_vec = broker::get_if<broker::vector>(*where);
		if ( ! has_vec )
			{
			for ( auto& i : outer_ids )
				Unref(i);

			return std::make_pair(false, nullptr);
			}

		std::advance(where, 1);

		auto closure_pair = Frame::Unserialize(*has_vec, nullptr);
		if ( ! closure_pair.first )
			{
			for ( auto& i : outer_ids )
				Unref(i);

			return std::make_pair(false, nullptr);
			}

		closure = std::move(closure_pair.second);
		}

	auto has_vec = broker::get_if<broker::vector>(*where);
	if ( ! has_vec )
		{
		for ( auto& i : outer_ids )
			Unref(i);

		return std::make_pair(false, nullptr);
		}

	std::advance(where, 1);

	auto map_pair = UnserializeOffsetMap(*has_vec);
	if ( ! map_pair.first )
		{
		for ( auto& i : outer_ids )
			Unref(i);

		return std::make_pair(false, nullptr);
		}

	offset_map = std::move(map_pair.second);

	auto has_body = broker::get_if<broker::vector>(*where);
	if ( ! has_body )
		{
		for ( auto& i : outer_ids )
			Unref(i);

		return std::make_pair(false, nullptr);
		}

	broker::vector body = *has_body;
	int frame_size = body.size();

	// We'll associate this frame with a function later.
	auto rf = make_intrusive<Frame>(frame_size, nullptr, nullptr);
	rf->offset_map = std::make_unique<OffsetMap>(std::move(offset_map));

	// Frame takes ownership of unref'ing elements in outer_ids
	rf->outer_ids = std::move(outer_ids);
	rf->closure = closure.release();
	rf->weak_closure_ref = false;

	for ( int i = 0; i < frame_size; ++i )
		{
		auto has_vec = broker::get_if<broker::vector>(body[i]);
		if ( ! has_vec )
			continue;

		broker::vector val_tuple = *has_vec;
		if ( val_tuple.size() != 2 )
			return std::make_pair(false, nullptr);

		auto has_type = broker::get_if<broker::integer>(val_tuple[1]);
		if ( ! has_type )
			return std::make_pair(false, nullptr);

		broker::integer g = *has_type;
		Type t( static_cast<TypeTag>(g) );

		auto val = Broker::detail::data_to_val(std::move(val_tuple[0]), &t);
		if ( ! val )
			return std::make_pair(false, nullptr);

		rf->frame[i].val = std::move(val);
		}

	return std::make_pair(true, std::move(rf));
	}

void Frame::AddKnownOffsets(const IDPList& ids)
	{
	if ( ! offset_map )
		offset_map = std::make_unique<OffsetMap>();

	std::transform(ids.begin(), ids.end(), std::inserter(*offset_map, offset_map->end()),
		       [] (const ID* id) -> std::pair<std::string, int>
		       {
		       return std::make_pair(std::string(id->Name()), id->Offset());
		       });
	}

void Frame::CaptureClosure(Frame* c, IDPList arg_outer_ids)
	{
	if ( closure || outer_ids.length() )
		reporter->InternalError("Attempted to override a closure.");

	outer_ids = std::move(arg_outer_ids);

	for ( auto& i : outer_ids )
		Ref(i);

	closure = c;
	if ( closure )
		weak_closure_ref = true;

	/**
	 * Want to capture closures by copy?
	 * You'll also need to remove the Unref in the destructor.
	 */
	// if (c) closure = c->SelectiveClone(outer_ids);
	}

void Frame::SetTrigger(trigger::TriggerPtr arg_trigger)
	{
	trigger = std::move(arg_trigger);
	}

void Frame::ClearTrigger()
	{
	trigger = nullptr;
	}

void Frame::ClearElement(int n)
	{
	if ( frame[n].weak_ref )
		frame[n].val.release();
	else
		frame[n] = {nullptr, false};
	}

bool Frame::IsOuterID(const ID* in) const
	{
	return std::any_of(outer_ids.begin(), outer_ids.end(),
		[&in](ID* id)-> bool { return strcmp(id->Name(), in->Name()) == 0; });
	}

broker::expected<broker::data> Frame::SerializeIDList(const IDPList& in)
	{
	broker::vector rval;

	for ( const auto& id : in )
		{
		// name
		rval.emplace_back(std::string(id->Name()));
		// offset
		rval.emplace_back(id->Offset());
		}

	return {std::move(rval)};
	}

broker::expected<broker::data>
Frame::SerializeOffsetMap(const OffsetMap& in)
	{
	broker::vector rval;

	std::for_each(in.begin(), in.end(),
		[&rval] (const std::pair<std::string, int>& e)
			{ rval.emplace_back(e.first); rval.emplace_back(e.second);});

	return {std::move(rval)};
	}

std::pair<bool, IDPList>
Frame::UnserializeIDList(const broker::vector& data)
	{
	IDPList rval;
	if ( data.size() % 2 != 0 )
		return std::make_pair(false, std::move(rval));

	auto where = data.begin();
	while ( where < data.end() )
		{
		auto has_name = broker::get_if<std::string>(*where);
		if ( ! has_name )
			{
			for ( auto& i : rval )
				Unref(i);

			rval = IDPList{};
			return std::make_pair(false, std::move(rval));
			}

		std::advance(where, 1);

		auto has_offset = broker::get_if<broker::integer>(*where);
		if ( ! has_offset )
			{
			for ( auto& i : rval )
				Unref(i);

			rval = IDPList{};
			return std::make_pair(false, std::move(rval));
			}

		auto* id = new ID(has_name->c_str(), SCOPE_FUNCTION, false);
		id->SetOffset(*has_offset);
		rval.push_back(id);
		std::advance(where, 1);
		}

	return std::make_pair(true, std::move(rval));
	}

std::pair<bool, std::unordered_map<std::string, int>>
Frame::UnserializeOffsetMap(const broker::vector& data)
	{
	OffsetMap rval;

	for ( broker::vector::size_type i = 0; i < data.size(); i += 2 )
		{
		auto key = broker::get_if<std::string>(data[i]);
		if ( ! key )
			return std::make_pair(false, std::move(rval));

		auto offset = broker::get_if<broker::integer>(data[i+1]);
		if ( ! offset )
			return std::make_pair(false, std::move(rval));

		rval.insert( {std::move(*key), std::move(*offset)} );
		}

	return std::make_pair(true, std::move(rval));
	}

}<|MERGE_RESOLUTION|>--- conflicted
+++ resolved
@@ -31,7 +31,6 @@
 
 	closure = nullptr;
 
-<<<<<<< HEAD
 	// We could Ref()/Unref() the captures frame, but there's really
 	// no need because by definition this current frame exists to
 	// enable execution of the function, and its captures frame won't
@@ -40,9 +39,7 @@
 	captures = function ? function->GetCapturesFrame() : nullptr;
 	captures_offset_map =
 		function ? function->GetCapturesOffsetMap() : nullptr;
-=======
 	current_offset = 0;
->>>>>>> 321a027d
 	}
 
 Frame::~Frame()
