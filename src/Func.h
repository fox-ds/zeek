--- conflicted
+++ resolved
@@ -246,19 +246,6 @@
 	bool is_pure;
 };
 
-<<<<<<< HEAD
-=======
-
-extern void builtin_error(const char* msg);
-extern void builtin_error(const char* msg, const IntrusivePtr<Val>& arg);
-extern void builtin_error(const char* msg, BroObj* arg);
-extern void builtin_exception(const char* msg);
-extern void builtin_exception(const char* msg, const IntrusivePtr<Val>& arg);
-extern void builtin_exception(const char* msg, BroObj* arg);
-extern void init_builtin_funcs();
-extern void init_builtin_funcs_subdirs();
-
->>>>>>> a9f853ef
 extern bool check_built_in_call(BuiltinFunc* f, zeek::detail::CallExpr* call);
 
 struct CallInfo {
@@ -288,13 +275,17 @@
 // This is set to true after the built-in functions have been initialized.
 extern bool did_builtin_init;
 
+extern void emit_builtin_exception(const char* msg);
+extern void emit_builtin_exception(const char* msg, const zeek::ValPtr& arg);
+extern void emit_builtin_exception(const char* msg, Obj* arg);
+
 } // namespace detail
 
 extern std::string render_call_stack();
 
 // These methods are used by BIFs, so they're in the public namespace.
 extern void emit_builtin_error(const char* msg);
-extern void emit_builtin_error(const char* msg, zeek::ValPtr);
+extern void emit_builtin_error(const char* msg, const zeek::ValPtr&);
 extern void emit_builtin_error(const char* msg, Obj* arg);
 
 } // namespace zeek
